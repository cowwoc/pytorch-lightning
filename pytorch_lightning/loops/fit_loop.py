# Copyright The PyTorch Lightning team.
#
# Licensed under the Apache License, Version 2.0 (the "License");
# you may not use this file except in compliance with the License.
# You may obtain a copy of the License at
#
#     http://www.apache.org/licenses/LICENSE-2.0
#
# Unless required by applicable law or agreed to in writing, software
# distributed under the License is distributed on an "AS IS" BASIS,
# WITHOUT WARRANTIES OR CONDITIONS OF ANY KIND, either express or implied.
# See the License for the specific language governing permissions and
# limitations under the License.

import logging
from contextlib import suppress
<<<<<<< HEAD
from typing import Dict, Optional
=======
from typing import Iterator, Optional
>>>>>>> 1feec8c6

from pytorch_lightning.loops import Loop
from pytorch_lightning.loops.epoch import TrainingEpochLoop
from pytorch_lightning.trainer.connectors.logger_connector.result import ResultCollection
from pytorch_lightning.trainer.progress import Progress
from pytorch_lightning.trainer.supporters import TensorRunningAccum

log = logging.getLogger(__name__)


class FitLoop(Loop):
    """
    This Loop iterates over the epochs to run the training.

    Args:
        min_epochs: The minimum number of epochs
        max_epochs: The maximum number of epochs
    """

    def __init__(self, min_epochs: Optional[int] = None, max_epochs: Optional[int] = None):
        super().__init__()
        self.max_epochs = max_epochs
        self.min_epochs = min_epochs
        self.epoch_loop: Optional[TrainingEpochLoop] = None
        self.epoch_progress = Progress()
        # caches the loaded dataloader state until dataloader objects are available
        self._dataloader_state_dict: Dict = {}

    @property
    def current_epoch(self) -> int:
        """Return the current epoch"""
        return self.epoch_progress.current.completed

    @current_epoch.setter
    def current_epoch(self, value: int) -> None:
        """Setter for the current epoch"""
        self.epoch_progress.current.completed = value

    @property
    def global_step(self) -> int:
        """Returns the global step"""
        return self.epoch_loop.global_step

    @global_step.setter
    def global_step(self, value: int) -> None:
        """Sets the global step (forwards to epoch_loop)"""
        self.epoch_loop.global_step = value

    @property
    def total_batch_idx(self) -> int:
        """Returns the current batch index (across epochs)"""
        return self.epoch_loop.total_batch_idx

    @property
    def batch_idx(self) -> int:
        """Returns the current batch index (within this epoch)"""
        return self.epoch_loop.batch_idx

    @property
    def split_idx(self) -> int:
        """Returns the index of the current batch split (within the current batch) for bptt"""
        return self.epoch_loop.batch_loop.split_idx

    @property
    def min_steps(self) -> int:
        # TODO(@justusschock): Why aren't we using the attribute in this class?
        """Returns the minimum numnber of steps to run"""
        return self.epoch_loop.min_steps

    @min_steps.setter
    def min_steps(self, value: int) -> None:
        """Sets the minimum number of steps (forwards to epoch_loop)"""
        # TODO(@awaelchli): This setter is required by debugging connector (fast dev run), should be avoided
        self.epoch_loop.min_steps = value

    @property
    def max_steps(self) -> int:
        """Returns the maximum number of steps to run"""
        return self.epoch_loop.max_steps

    @max_steps.setter
    def max_steps(self, value: int) -> None:
        """Sets the maximum number of steps (forwards to epoch_loop)"""
        # TODO(@awaelchli): This setter is required by debugging connector (fast dev run), should be avoided
        self.epoch_loop.max_steps = value

    @property
    def running_loss(self) -> TensorRunningAccum:
        """Returns the running loss"""
        return self.epoch_loop.batch_loop.running_loss

    @property
    def _skip_backward(self) -> bool:
        """Determines whether the loop will skip backward during automatic optimization."""
        return self.epoch_loop.batch_loop._skip_backward

    @_skip_backward.setter
    def _skip_backward(self, value: bool) -> None:
        """Determines whether the loop will skip backward during automatic optimization."""
        self.epoch_loop.batch_loop._skip_backward = value

    @property
    def _results(self) -> ResultCollection:
        if self.trainer.training:
            return self.epoch_loop._results
        if self.trainer.validating:
            return self.epoch_loop.val_loop._results
        raise RuntimeError("`FitLoop._results` property isn't defined. Accessed outside of scope")

    @property
    def done(self) -> bool:
        """Evaluates when to leave the loop.

        Returns True if trainer.should_stop was set (e.g. by early stopping)
        or if the maximum number of steps or epochs is reached.
        """
        # TODO(@awaelchli): Move track steps inside training loop and move part of these condition inside training loop
        stop_steps = self.max_steps is not None and self.global_step >= self.max_steps
        stop_epochs = self.max_epochs is not None and self.current_epoch >= self.max_epochs

        should_stop = False
        if self.trainer.should_stop:
            # early stopping
            met_min_epochs = self.current_epoch >= self.min_epochs if self.min_epochs else True
            met_min_steps = self.global_step >= self.min_steps if self.min_steps else True
            if met_min_epochs and met_min_steps:
                should_stop = True
            else:
                log.info(
                    "Trainer was signaled to stop but required minimum epochs"
                    f" ({self.min_epochs}) or minimum steps ({self.min_steps}) has"
                    " not been met. Training will continue..."
                )
        self.trainer.should_stop = should_stop

        return stop_steps or should_stop or stop_epochs

    @property
    def skip(self) -> bool:
        """Whether we should skip the training and immediately return from the call to :meth:`run`."""
        return self.done or self.trainer.num_training_batches == 0

    def connect(self, epoch_loop: TrainingEpochLoop):
        """Connects a training epoch loop to this fit loop."""
        self.epoch_loop = epoch_loop

    def reset(self) -> None:
        """Resets the internal state of this loop"""

    def on_run_start(self) -> None:
        """Calls the ``on_train_start`` hook."""
        self._results.to(device=self.trainer.lightning_module.device)
        self.trainer.call_hook("on_train_start")

    def on_advance_start(self) -> None:
        """Prepares the dataloader for training and calls the hooks ``on_epoch_start`` and ``on_train_epoch_start``"""
        model = self.trainer.lightning_module

        # reset train dataloader
        if self.current_epoch != 0 and self.trainer._should_reload_dl_epoch:
            self.trainer.reset_train_dataloader(model)

        if self._dataloader_state_dict:
            self.trainer.train_dataloader.load_state_dict(self._dataloader_state_dict)
            self._dataloader_state_dict = {}

        # TODO: specify the possible exception
        with suppress(Exception):
            # set seed for distributed sampler (enables shuffling for each epoch)
            self.trainer.train_dataloader.sampler.set_epoch(self.current_epoch)

        # changing gradient according accumulation_scheduler
        self.trainer.accumulation_scheduler.on_train_epoch_start(self.trainer, self.trainer.lightning_module)

        # stores accumulated grad fractions per batch
        self.epoch_loop.batch_loop.accumulated_loss = TensorRunningAccum(
            window_length=self.trainer.accumulate_grad_batches
        )

        self.epoch_progress.increment_ready()

    def advance(self) -> None:
        """Runs one whole epoch."""
        dataloader = self.trainer.accelerator.process_dataloader(self.trainer.train_dataloader)
        dataloader = self.trainer.data_connector.get_profiled_dataloader(dataloader)
        dataloader_iter = iter(dataloader)

        with self.trainer.profiler.profile("run_training_epoch"):
            # run train epoch
            epoch_output = self.epoch_loop.run(dataloader_iter)

            if epoch_output is None:
                return

            # the global step is manually decreased here due to backwards compatibility with existing loggers
            # as they expect that the same step is used when logging epoch end metrics even when the batch loop has
            # finished. this means the attribute does not exactly track the number of optimizer steps applied.
            # TODO(@carmocca): deprecate and rename so users don't get confused
            self.global_step -= 1
            # log epoch metrics
            self.trainer.logger_connector.update_train_epoch_metrics()
            self.global_step += 1

    def on_advance_end(self) -> None:
        self.epoch_progress.increment_completed()

    def on_run_end(self) -> None:
        """Calls the ``on_train_end`` hook"""
        # NOTE: the current_epoch is already incremented
        # Lightning today does not increment the current epoch at the last epoch run in Trainer.fit
        # To simulate that current behavior, we decrement here.
        # TODO: must be fixed by https://github.com/PyTorchLightning/pytorch-lightning/issues/5007
        self.current_epoch -= 1

        # hook
        self.trainer.call_hook("on_train_end")

        # give accelerators a chance to finish
        self.trainer.accelerator.on_train_end()

    def should_accumulate(self) -> bool:
        """Whether the gradients should be accumulated"""
        return self.epoch_loop._should_accumulate()

    def teardown(self) -> None:
        self.epoch_loop.teardown()

    def on_save_checkpoint(self) -> Dict:
        state_dict = super().on_save_checkpoint()
        state_dict["dataloader_state_dict"] = self.trainer.train_dataloader.state_dict(has_completed=False)
        return state_dict

    def on_load_checkpoint(self, state_dict: Dict) -> None:
        # cache the dataloader state dict until the dataloader objects are available
        self._dataloader_state_dict = state_dict.get("dataloader_state_dict", {})<|MERGE_RESOLUTION|>--- conflicted
+++ resolved
@@ -14,11 +14,7 @@
 
 import logging
 from contextlib import suppress
-<<<<<<< HEAD
-from typing import Dict, Optional
-=======
-from typing import Iterator, Optional
->>>>>>> 1feec8c6
+from typing import Dict, Iterator, Optional
 
 from pytorch_lightning.loops import Loop
 from pytorch_lightning.loops.epoch import TrainingEpochLoop
