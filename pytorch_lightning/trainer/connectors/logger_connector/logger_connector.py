--- conflicted
+++ resolved
@@ -78,16 +78,10 @@
         else:
             self.trainer.logger = logger
 
-<<<<<<< HEAD
-    def log_metrics(self, metrics: Dict[str, _METRIC], step: Optional[int] = None) -> None:
-        """Logs the metric dict passed in. If `step` parameter is None and `step` key is presented is metrics, uses
-        metrics["step"] as a step.
-=======
     def log_metrics(self, metrics: _OUT_DICT, step: Optional[int] = None) -> None:
         """Logs the metric dict passed in.
         If `step` parameter is None and `step` key is presented is metrics,
         uses metrics["step"] as a step
->>>>>>> ddb4dc26
 
         Args:
             metrics: Metric values
