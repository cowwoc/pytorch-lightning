# Copyright The PyTorch Lightning team.
#
# Licensed under the Apache License, Version 2.0 (the "License");
# you may not use this file except in compliance with the License.
# You may obtain a copy of the License at
#
#     http://www.apache.org/licenses/LICENSE-2.0
#
# Unless required by applicable law or agreed to in writing, software
# distributed under the License is distributed on an "AS IS" BASIS,
# WITHOUT WARRANTIES OR CONDITIONS OF ANY KIND, either express or implied.
# See the License for the specific language governing permissions and
# limitations under the License.
"""Trainer to automate the training."""
<<<<<<< HEAD
import os
import sys
=======
>>>>>>> 6690dcb7
import logging
import os
import signal
import time
import warnings
from datetime import timedelta
from pathlib import Path
from typing import Any, Dict, Iterable, List, Optional, Union
from weakref import proxy

import torch

import pytorch_lightning as pl
from pytorch_lightning.accelerators import Accelerator
from pytorch_lightning.callbacks import Callback
from pytorch_lightning.core.datamodule import LightningDataModule
from pytorch_lightning.core.memory import ModelSummary
from pytorch_lightning.loggers import LightningLoggerBase
from pytorch_lightning.loops.dataloader.evaluation_loop import EvaluationLoop
from pytorch_lightning.loops.dataloader.prediction_loop import PredictionLoop
from pytorch_lightning.loops.fit_loop import FitLoop
from pytorch_lightning.plugins import Plugin
from pytorch_lightning.plugins.environments import ClusterEnvironment
from pytorch_lightning.profiler import (
    AdvancedProfiler,
    BaseProfiler,
    PassThroughProfiler,
    PyTorchProfiler,
    SimpleProfiler,
)
from pytorch_lightning.trainer.callback_hook import TrainerCallbackHookMixin
from pytorch_lightning.trainer.configuration_validator import ConfigValidator
from pytorch_lightning.trainer.connectors.accelerator_connector import AcceleratorConnector
from pytorch_lightning.trainer.connectors.callback_connector import CallbackConnector
from pytorch_lightning.trainer.connectors.checkpoint_connector import CheckpointConnector
from pytorch_lightning.trainer.connectors.data_connector import DataConnector
from pytorch_lightning.trainer.connectors.debugging_connector import DebuggingConnector
from pytorch_lightning.trainer.connectors.env_vars_connector import _defaults_from_env_vars
from pytorch_lightning.trainer.connectors.logger_connector import LoggerConnector
from pytorch_lightning.trainer.connectors.model_connector import ModelConnector
from pytorch_lightning.trainer.connectors.optimizer_connector import OptimizerConnector
from pytorch_lightning.trainer.connectors.slurm_connector import SLURMConnector
from pytorch_lightning.trainer.connectors.training_trick_connector import TrainingTricksConnector
from pytorch_lightning.trainer.data_loading import TrainerDataLoadingMixin
from pytorch_lightning.trainer.deprecated_api import DeprecatedTrainerAttributes
from pytorch_lightning.trainer.logging import TrainerLoggingMixin
from pytorch_lightning.trainer.model_hooks import TrainerModelHooksMixin
from pytorch_lightning.trainer.optimizers import TrainerOptimizersMixin
from pytorch_lightning.trainer.properties import TrainerProperties
from pytorch_lightning.trainer.states import TrainerFn, TrainerState, TrainerStatus
from pytorch_lightning.trainer.training_tricks import TrainerTrainingTricksMixin
from pytorch_lightning.tuner.lr_finder import _LRFinder
from pytorch_lightning.tuner.tuning import Tuner
from pytorch_lightning.utilities import (
    _IPU_AVAILABLE,
    _TPU_AVAILABLE,
    DeviceType,
    parsing,
    rank_zero_deprecation,
    rank_zero_info,
    rank_zero_warn,
)
from pytorch_lightning.utilities.debugging import InternalDebugger
from pytorch_lightning.utilities.distributed import distributed_available
from pytorch_lightning.utilities.exceptions import MisconfigurationException
from pytorch_lightning.utilities.model_helpers import is_overridden
from pytorch_lightning.utilities.seed import reset_seed
from pytorch_lightning.utilities.types import _EVALUATE_OUTPUT, _PREDICT_OUTPUT, EVAL_DATALOADERS, TRAIN_DATALOADERS

log = logging.getLogger(__name__)
# warnings to ignore in trainer
warnings.filterwarnings(
    'ignore', message='torch.distributed.reduce_op is deprecated, '
    'please use torch.distributed.ReduceOp instead'
)


class Trainer(
    TrainerProperties,
    TrainerCallbackHookMixin,
    TrainerModelHooksMixin,
    TrainerOptimizersMixin,
    TrainerLoggingMixin,
    TrainerTrainingTricksMixin,
    TrainerDataLoadingMixin,
    DeprecatedTrainerAttributes,
):

    @_defaults_from_env_vars
    def __init__(
        self,
        logger: Union[LightningLoggerBase, Iterable[LightningLoggerBase], bool] = True,
        checkpoint_callback: bool = True,
        callbacks: Optional[Union[List[Callback], Callback]] = None,
        default_root_dir: Optional[str] = None,
        gradient_clip_val: float = 0.0,
        gradient_clip_algorithm: str = 'norm',
        process_position: int = 0,
        num_nodes: int = 1,
        num_processes: int = 1,
        gpus: Optional[Union[List[int], str, int]] = None,
        auto_select_gpus: bool = False,
        tpu_cores: Optional[Union[List[int], str, int]] = None,
        ipus: Optional[int] = None,
        log_gpu_memory: Optional[str] = None,
        progress_bar_refresh_rate: Optional[int] = None,
        overfit_batches: Union[int, float] = 0.0,
        track_grad_norm: Union[int, float, str] = -1,
        check_val_every_n_epoch: int = 1,
        fast_dev_run: Union[int, bool] = False,
        accumulate_grad_batches: Union[int, Dict[int, int], List[list]] = 1,
        max_epochs: Optional[int] = None,
        min_epochs: Optional[int] = None,
        max_steps: Optional[int] = None,
        min_steps: Optional[int] = None,
        max_time: Optional[Union[str, timedelta, Dict[str, int]]] = None,
        limit_train_batches: Union[int, float] = 1.0,
        limit_val_batches: Union[int, float] = 1.0,
        limit_test_batches: Union[int, float] = 1.0,
        limit_predict_batches: Union[int, float] = 1.0,
        val_check_interval: Union[int, float] = 1.0,
        flush_logs_every_n_steps: int = 100,
        log_every_n_steps: int = 50,
        accelerator: Optional[Union[str, Accelerator]] = None,
        sync_batchnorm: bool = False,
        precision: int = 32,
        weights_summary: Optional[str] = 'top',
        weights_save_path: Optional[str] = None,
        num_sanity_val_steps: int = 2,
        truncated_bptt_steps: Optional[int] = None,
        resume_from_checkpoint: Optional[Union[Path, str]] = None,
        profiler: Optional[Union[BaseProfiler, str]] = None,
        benchmark: bool = False,
        deterministic: bool = False,
        reload_dataloaders_every_epoch: bool = False,
        auto_lr_find: Union[bool, str] = False,
        replace_sampler_ddp: bool = True,
        terminate_on_nan: bool = False,
        auto_scale_batch_size: Union[str, bool] = False,
        prepare_data_per_node: bool = True,
        plugins: Optional[Union[List[Union[Plugin, ClusterEnvironment, str]], Plugin, ClusterEnvironment, str]] = None,
        amp_backend: str = 'native',
        amp_level: str = 'O2',
        distributed_backend: Optional[str] = None,
        move_metrics_to_cpu: bool = False,
        multiple_trainloader_mode: str = 'max_size_cycle',
        stochastic_weight_avg: bool = False
    ):
        r"""
        Customize every aspect of training via flags

        Args:

            accelerator: Previously known as distributed_backend (dp, ddp, ddp2, etc...).
                Can also take in an accelerator object for custom hardware.

            accumulate_grad_batches: Accumulates grads every k batches or as set up in the dict.

            amp_backend: The mixed precision backend to use ("native" or "apex")

            amp_level: The optimization level to use (O1, O2, etc...).

            auto_lr_find: If set to True, will make trainer.tune() run a learning rate finder,
                trying to optimize initial learning for faster convergence. trainer.tune() method will
                set the suggested learning rate in self.lr or self.learning_rate in the LightningModule.
                To use a different key set a string instead of True with the key name.

            auto_scale_batch_size: If set to True, will `initially` run a batch size
                finder trying to find the largest batch size that fits into memory.
                The result will be stored in self.batch_size in the LightningModule.
                Additionally, can be set to either `power` that estimates the batch size through
                a power search or `binsearch` that estimates the batch size through a binary search.

            auto_select_gpus: If enabled and `gpus` is an integer, pick available
                gpus automatically. This is especially useful when
                GPUs are configured to be in "exclusive mode", such
                that only one process at a time can access them.

            benchmark: If true enables cudnn.benchmark.

            callbacks: Add a callback or list of callbacks.

            checkpoint_callback: If ``True``, enable checkpointing.
                It will configure a default ModelCheckpoint callback if there is no user-defined ModelCheckpoint in
                :paramref:`~pytorch_lightning.trainer.trainer.Trainer.callbacks`.

            check_val_every_n_epoch: Check val every n train epochs.

            default_root_dir: Default path for logs and weights when no logger/ckpt_callback passed.
                Default: ``os.getcwd()``.
                Can be remote file paths such as `s3://mybucket/path` or 'hdfs://path/'

            deterministic: If true enables cudnn.deterministic.

            distributed_backend: deprecated. Please use 'accelerator'

            fast_dev_run: runs n if set to ``n`` (int) else 1 if set to ``True`` batch(es)
                of train, val and test to find any bugs (ie: a sort of unit test).

            flush_logs_every_n_steps: How often to flush logs to disk (defaults to every 100 steps).

            gpus: number of gpus to train on (int) or which GPUs to train on (list or str) applied per node

            gradient_clip_val: 0 means don't clip.

            gradient_clip_algorithm: 'value' means clip_by_value, 'norm' means clip_by_norm. Default: 'norm'

            limit_train_batches: How much of training dataset to check (float = fraction, int = num_batches)

            limit_val_batches: How much of validation dataset to check (float = fraction, int = num_batches)

            limit_test_batches: How much of test dataset to check (float = fraction, int = num_batches)

            limit_predict_batches: How much of prediction dataset to check (float = fraction, int = num_batches)

            logger: Logger (or iterable collection of loggers) for experiment tracking. A ``True`` value uses
                the default ``TensorBoardLogger``. ``False`` will disable logging.

            log_gpu_memory: None, 'min_max', 'all'. Might slow performance

            log_every_n_steps: How often to log within steps (defaults to every 50 steps).

            prepare_data_per_node: If True, each LOCAL_RANK=0 will call prepare data.
                Otherwise only NODE_RANK=0, LOCAL_RANK=0 will prepare data

            process_position: orders the progress bar when running multiple models on same machine.

            progress_bar_refresh_rate: How often to refresh progress bar (in steps). Value ``0`` disables progress bar.
                Ignored when a custom progress bar is passed to :paramref:`~Trainer.callbacks`. Default: None, means
                a suitable value will be chosen based on the environment (terminal, Google COLAB, etc.).

            profiler: To profile individual steps during training and assist in identifying bottlenecks.

            overfit_batches: Overfit a fraction of training data (float) or a set number of batches (int).

            plugins: Plugins allow modification of core behavior like ddp and amp, and enable custom lightning plugins.

            precision: Double precision (64), full precision (32) or half precision (16). Can be used on CPU, GPU or
                TPUs.

            max_epochs: Stop training once this number of epochs is reached. Disabled by default (None).
                If both max_epochs and max_steps are not specified, defaults to ``max_epochs`` = 1000.

            min_epochs: Force training for at least these many epochs. Disabled by default (None).
                If both min_epochs and min_steps are not specified, defaults to ``min_epochs`` = 1.

            max_steps: Stop training after this number of steps. Disabled by default (None).

            min_steps: Force training for at least these number of steps. Disabled by default (None).

            max_time: Stop training after this amount of time has passed. Disabled by default (None).
                The time duration can be specified in the format DD:HH:MM:SS (days, hours, minutes seconds), as a
                :class:`datetime.timedelta`, or a dictionary with keys that will be passed to
                :class:`datetime.timedelta`.

            num_nodes: number of GPU nodes for distributed training.

            num_processes: number of processes for distributed training with distributed_backend="ddp_cpu"

            num_sanity_val_steps: Sanity check runs n validation batches before starting the training routine.
                Set it to `-1` to run all batches in all validation dataloaders.

            reload_dataloaders_every_epoch: Set to True to reload dataloaders every epoch.

            replace_sampler_ddp: Explicitly enables or disables sampler replacement. If not specified this
                will toggled automatically when DDP is used. By default it will add ``shuffle=True`` for
                train sampler and ``shuffle=False`` for val/test sampler. If you want to customize it,
                you can set ``replace_sampler_ddp=False`` and add your own distributed sampler.

            resume_from_checkpoint: Path/URL of the checkpoint from which training is resumed. If there is
                no checkpoint file at the path, start from scratch. If resuming from mid-epoch checkpoint,
                training will start from the beginning of the next epoch.

            sync_batchnorm: Synchronize batch norm layers between process groups/whole world.

            terminate_on_nan: If set to True, will terminate training (by raising a `ValueError`) at the
                end of each training batch, if any of the parameters or the loss are NaN or +/-inf.

            tpu_cores: How many TPU cores to train on (1 or 8) / Single TPU to train on [1]

            ipus: How many IPUs to train on.

            track_grad_norm: -1 no tracking. Otherwise tracks that p-norm. May be set to 'inf' infinity-norm.

            truncated_bptt_steps: Deprecated in v1.3 to be removed in 1.5.
                Please use :paramref:`~pytorch_lightning.core.lightning.LightningModule.truncated_bptt_steps` instead.

            val_check_interval: How often to check the validation set. Use float to check within a training epoch,
                use int to check every n steps (batches).

            weights_summary: Prints a summary of the weights when training begins.

            weights_save_path: Where to save weights if specified. Will override default_root_dir
                for checkpoints only. Use this if for whatever reason you need the checkpoints
                stored in a different place than the logs written in `default_root_dir`.
                Can be remote file paths such as `s3://mybucket/path` or 'hdfs://path/'
                Defaults to `default_root_dir`.

            move_metrics_to_cpu: Whether to force internal logged metrics to be moved to cpu.
                This can save some gpu memory, but can make training slower. Use with attention.

            multiple_trainloader_mode: How to loop over the datasets when there are multiple train loaders.
                In 'max_size_cycle' mode, the trainer ends one epoch when the largest dataset is traversed,
                and smaller datasets reload when running out of their data. In 'min_size' mode, all the datasets
                reload when reaching the minimum length of datasets.

            stochastic_weight_avg: Whether to use `Stochastic Weight Averaging (SWA)
                <https://pytorch.org/blog/pytorch-1.6-now-includes-stochastic-weight-averaging/>_`

        """
        super().__init__()
        Trainer._log_api_event("init")
        self.state = TrainerState()
        distributed_backend = distributed_backend or accelerator

        # init connectors
        self.dev_debugger = InternalDebugger(self)
        self.config_validator = ConfigValidator(self)
        self.data_connector = DataConnector(self, multiple_trainloader_mode)
        self.optimizer_connector = OptimizerConnector(self)

        self.accelerator_connector = AcceleratorConnector(
            num_processes, tpu_cores, ipus, distributed_backend, auto_select_gpus, gpus, num_nodes, sync_batchnorm,
            benchmark, replace_sampler_ddp, deterministic, precision, amp_backend, amp_level, plugins
        )
        self.logger_connector = LoggerConnector(self, log_gpu_memory)
        self.model_connector = ModelConnector(self)
        self.callback_connector = CallbackConnector(self)
        self.debugging_connector = DebuggingConnector(self)
        self.training_tricks_connector = TrainingTricksConnector(self)
        self.checkpoint_connector = CheckpointConnector(self, resume_from_checkpoint)
        self.slurm_connector = SLURMConnector(self)
        self.tuner = Tuner(self)

        self.fit_loop = FitLoop(min_epochs, max_epochs, min_steps, max_steps)
        self.validation_loop = EvaluationLoop()
        self.test_loop = EvaluationLoop()
        self.predict_loop = PredictionLoop()
        self.fit_loop.connect(self)
        self.validation_loop.connect(self)
        self.test_loop.connect(self)
        self.predict_loop.connect(self)

        # training state
        if weights_summary is not None and weights_summary not in ModelSummary.MODES:
            raise MisconfigurationException(
                f"`weights_summary` can be None, {', '.join(ModelSummary.MODES)}, but got {weights_summary}"
            )
        self.weights_summary = weights_summary
        self.shown_warnings = set()

        # init callbacks
        # Declare attributes to be set in callback_connector on_trainer_init
        self.callback_connector.on_trainer_init(
            callbacks,
            checkpoint_callback,
            progress_bar_refresh_rate,
            process_position,
            default_root_dir,
            weights_save_path,
            stochastic_weight_avg,
            max_time,
        )

        # hook
        self.on_init_start()

        # init optimizer + lr scheduler related flags
        self.optimizer_connector.on_trainer_init()

        # init data flags
        self.data_connector.on_trainer_init(
            check_val_every_n_epoch, reload_dataloaders_every_epoch, prepare_data_per_node
        )

        # init training tricks
        self.training_tricks_connector.on_trainer_init(
            gradient_clip_val,
            gradient_clip_algorithm,
            track_grad_norm,
            accumulate_grad_batches,
            truncated_bptt_steps,
            terminate_on_nan,
        )
        self._setup_on_init(num_sanity_val_steps)

        # configure tuner
        self.tuner.on_trainer_init(auto_lr_find, auto_scale_batch_size)

        # configure profiler
        self.__init_profiler(profiler)

        # init logger flags
        self.logger_connector.on_trainer_init(
            logger,
            flush_logs_every_n_steps,
            log_every_n_steps,
            move_metrics_to_cpu,
        )

        # init debugging flags
        self.debugging_connector.on_init_start(
            limit_train_batches,
            limit_val_batches,
            limit_test_batches,
            limit_predict_batches,
            val_check_interval,
            overfit_batches,
            fast_dev_run,
        )

        # Callback system
        self.on_init_end()

    def _setup_on_init(
        self,
        num_sanity_val_steps: int,
    ) -> None:
        self._log_device_info()

        self.should_stop = False
        self.state = TrainerState()
        self.num_training_batches = 0
        self.train_dataloader = None

        if num_sanity_val_steps == -1:
            self.num_sanity_val_steps = float("inf")
        else:
            self.num_sanity_val_steps = num_sanity_val_steps

        self.num_sanity_val_batches = []
        self.num_test_batches = []
        self.num_val_batches = []
        self.test_dataloaders = None
        self.val_dataloaders = None

        # .validate() and .test() set this when they load a checkpoint
        self.validated_ckpt_path = None
        self.tested_ckpt_path = None

        # when true, print evaluation results in .validate() and .test()
        self.verbose_evaluate = True

        self.num_predict_batches = []
        self.predicted_ckpt_path = None

    def _setup_fit(self, model, train_dataloader=None, val_dataloaders=None, datamodule=None):
        # clean hparams
        if hasattr(model, "hparams"):
            parsing.clean_namespace(model.hparams)

        # links data to the trainer
        self.data_connector.attach_data(model, train_dataloader, val_dataloaders, datamodule)

        # check that model is configured correctly
        self.config_validator.verify_loop_configurations(model)

        # attach model log function to callback
        self.callback_connector.attach_model_logging_functions(model)

    def fit(
        self,
        model: 'pl.LightningModule',
        train_dataloaders: Optional[Union[TRAIN_DATALOADERS, LightningDataModule]] = None,
        val_dataloaders: Optional[EVAL_DATALOADERS] = None,
        datamodule: Optional[LightningDataModule] = None,
        train_dataloader=None,  # noqa TODO: remove with 1.6
    ) -> None:
        r"""
        Runs the full optimization routine.

        Args:
            model: Model to fit.

            train_dataloaders: A collection of :class:`torch.utils.data.DataLoader` or a
                :class:`~pytorch_lightning.core.datamodule.LightningDataModule` specifying training samples.
                In the case of multiple dataloaders, please see this :ref:`page <multiple-training-dataloaders>`.

            val_dataloaders: A :class:`torch.utils.data.DataLoader` or a sequence of them specifying validation samples.

            datamodule: An instance of :class:`~pytorch_lightning.core.datamodule.LightningDataModule`.
        """
        Trainer._log_api_event("fit")

        self.state.fn = TrainerFn.FITTING
        self.state.status = TrainerStatus.RUNNING
        self.training = True

        if train_dataloader is not None:
            rank_zero_deprecation(
                "`trainer.fit(train_dataloader)` is deprecated in v1.4 and will be removed in v1.6."
                " Use `trainer.fit(train_dataloaders)` instead. HINT: added 's'"
            )
            train_dataloaders = train_dataloader
        # if a datamodule comes in as the second arg, then fix it for the user
        if isinstance(train_dataloaders, LightningDataModule):
            datamodule = train_dataloaders
            train_dataloaders = None
        # If you supply a datamodule you can't supply train_dataloader or val_dataloaders
        if (train_dataloaders is not None or val_dataloaders is not None) and datamodule is not None:
            raise MisconfigurationException(
                'You cannot pass `train_dataloader` or `val_dataloaders` to `trainer.fit(datamodule=...)`'
            )

        # links data to the trainer
        self.data_connector.attach_data(
            model, train_dataloaders=train_dataloaders, val_dataloaders=val_dataloaders, datamodule=datamodule
        )

        self.checkpoint_connector.resume_start()

        self._run(model)

        assert self.state.stopped
        self.training = False

    def validate(
        self,
        model: Optional['pl.LightningModule'] = None,
        dataloaders: Optional[Union[EVAL_DATALOADERS, LightningDataModule]] = None,
        ckpt_path: Optional[str] = 'best',
        verbose: bool = True,
        datamodule: Optional[LightningDataModule] = None,
        val_dataloaders=None,  # noqa TODO: remove with 1.6
    ) -> _EVALUATE_OUTPUT:
        r"""
        Perform one evaluation epoch over the validation set.

        Args:
            model: The model to validate.

            dataloaders: A :class:`torch.utils.data.DataLoader` or a sequence of them,
                or a :class:`~pytorch_lightning.core.datamodule.LightningDataModule` specifying validation samples.

            ckpt_path: Either ``best`` or path to the checkpoint you wish to validate.
                If ``None``, use the current weights of the model.
                When the model is given as argument, this parameter will not apply.

            verbose: If True, prints the validation results.

            datamodule: An instance of :class:`~pytorch_lightning.core.datamodule.LightningDataModule`.

        Returns:
            The dictionary with final validation results returned by validation_epoch_end.
            If validation_epoch_end is not defined, the output is a list of the dictionaries
            returned by validation_step.
        """
        # --------------------
        # SETUP HOOK
        # --------------------
        Trainer._log_api_event("validate")
        self.verbose_evaluate = verbose

        self.state.fn = TrainerFn.VALIDATING
        self.state.status = TrainerStatus.RUNNING
        self.validating = True

        if val_dataloaders is not None:
            rank_zero_deprecation(
                "`trainer.validate(val_dataloaders)` is deprecated in v1.4 and will be removed in v1.6."
                " Use `trainer.validate(dataloaders)` instead."
            )
            dataloaders = val_dataloaders
        # if a datamodule comes in as the second arg, then fix it for the user
        if isinstance(dataloaders, LightningDataModule):
            datamodule = dataloaders
            dataloaders = None
        # If you supply a datamodule you can't supply val_dataloaders
        if dataloaders is not None and datamodule:
            raise MisconfigurationException('You cannot pass both `trainer.validate(dataloaders=..., datamodule=...)`')

        model_provided = model is not None
        model = model or self.lightning_module
        if model is None:
            raise MisconfigurationException(
                "`model` must be provided to `trainer.validate()` when it hasn't been passed in a previous run"
            )

        # links data to the trainer
        self.data_connector.attach_data(model, val_dataloaders=dataloaders, datamodule=datamodule)

        if not model_provided:
            self.validated_ckpt_path = self.__load_ckpt_weights(ckpt_path)

        # run validate
        results = self._run(model)

        assert self.state.stopped
        self.validating = False

        return results

    def test(
        self,
        model: Optional['pl.LightningModule'] = None,
        dataloaders: Optional[Union[EVAL_DATALOADERS, LightningDataModule]] = None,
        ckpt_path: Optional[str] = 'best',
        verbose: bool = True,
        datamodule: Optional[LightningDataModule] = None,
        test_dataloaders=None,  # noqa TODO: remove with 1.6
    ) -> _EVALUATE_OUTPUT:
        r"""
        Perform one evaluation epoch over the test set. It's separated from
        fit to make sure you never run on your test set until you want to.

        Args:
            model: The model to test.

            dataloaders: A :class:`torch.utils.data.DataLoader` or a sequence of them,
                or a :class:`~pytorch_lightning.core.datamodule.LightningDataModule` specifying test samples.

            ckpt_path: Either ``best`` or path to the checkpoint you wish to test.
                If ``None``, use the current weights of the model.
                When the model is given as argument, this parameter will not apply.

            verbose: If True, prints the test results.

            datamodule: An instance of :class:`~pytorch_lightning.core.datamodule.LightningDataModule`.

        Returns:
            Returns a list of dictionaries, one for each test dataloader containing their respective metrics.
        """
        # --------------------
        # SETUP HOOK
        # --------------------
        Trainer._log_api_event("test")
        self.verbose_evaluate = verbose

        self.state.fn = TrainerFn.TESTING
        self.state.status = TrainerStatus.RUNNING
        self.testing = True

        if test_dataloaders is not None:
            rank_zero_deprecation(
                "`trainer.test(test_dataloaders)` is deprecated in v1.4 and will be removed in v1.6."
                " Use `trainer.test(dataloaders)` instead."
            )
            dataloaders = test_dataloaders
        # if a datamodule comes in as the second arg, then fix it for the user
        if isinstance(dataloaders, LightningDataModule):
            datamodule = dataloaders
            dataloaders = None
        # If you supply a datamodule you can't supply test_dataloaders
        if dataloaders is not None and datamodule:
            raise MisconfigurationException('You cannot pass both `trainer.test(dataloaders=..., datamodule=...)`')

        model_provided = model is not None
        model = model or self.lightning_module
        if model is None:
            raise MisconfigurationException(
                "`model` must be provided to `trainer.test()` when it hasn't been passed in a previous run"
            )

        # links data to the trainer
        self.data_connector.attach_data(model, test_dataloaders=dataloaders, datamodule=datamodule)

        if not model_provided:
            self.tested_ckpt_path = self.__load_ckpt_weights(ckpt_path)

        # run test
        results = self._run(model)

        assert self.state.stopped
        self.testing = False

        return results

    def predict(
        self,
        model: Optional['pl.LightningModule'] = None,
        dataloaders: Optional[Union[EVAL_DATALOADERS, LightningDataModule]] = None,
        datamodule: Optional[LightningDataModule] = None,
        return_predictions: Optional[bool] = None,
        ckpt_path: Optional[str] = 'best',
    ) -> Optional[_PREDICT_OUTPUT]:
        r"""

        Separates from fit to make sure you never run on your predictions set until you want to.
        This will call the model forward function to compute predictions.

        Args:
            model: The model to predict with.

            dataloaders: A :class:`torch.utils.data.DataLoader` or a sequence of them,
                or a :class:`~pytorch_lightning.core.datamodule.LightningDataModule` specifying prediction samples.

            datamodule: The datamodule with a predict_dataloader method that returns one or more dataloaders.

            return_predictions: Whether to return predictions.
                ``True`` by default except when an accelerator that spawns processes is used (not supported).

            ckpt_path: Either ``best`` or path to the checkpoint you wish to use to predict.
                If ``None``, use the current weights of the model.
                When the model is given as argument, this parameter will not apply.

        Returns:
            Returns a list of dictionaries, one for each provided dataloader containing their respective predictions.
        """

        # --------------------
        # SETUP HOOK
        # --------------------
        Trainer._log_api_event("predict")

        self.state.fn = TrainerFn.PREDICTING
        self.state.status = TrainerStatus.RUNNING
        self.predicting = True

        self.predict_loop.return_predictions = return_predictions

        # if a datamodule comes in as the second arg, then fix it for the user
        if isinstance(dataloaders, LightningDataModule):
            datamodule = dataloaders
            dataloaders = None
        if dataloaders is not None and datamodule:
            raise MisconfigurationException('You cannot pass both `trainer.predict(dataloaders=..., datamodule=...)`')

        model_provided = model is not None
        model = model or self.lightning_module
        if model is None:
            raise MisconfigurationException(
                "`model` must be provided to `trainer.predict()` when it hasn't been passed in a previous run"
            )

        # links data to the trainer
        self.data_connector.attach_data(model, predict_dataloaders=dataloaders, datamodule=datamodule)

        if not model_provided:
            self.predicted_ckpt_path = self.__load_ckpt_weights(ckpt_path)

        results = self._run(model)

        assert self.state.stopped
        self.predicting = False

        return results

    def tune(
        self,
        model: 'pl.LightningModule',
        train_dataloaders: Optional[Union[TRAIN_DATALOADERS, LightningDataModule]] = None,
        val_dataloaders: Optional[EVAL_DATALOADERS] = None,
        datamodule: Optional[LightningDataModule] = None,
        scale_batch_size_kwargs: Optional[Dict[str, Any]] = None,
        lr_find_kwargs: Optional[Dict[str, Any]] = None,
        train_dataloader=None,  # noqa TODO: remove with 1.6
    ) -> Dict[str, Optional[Union[int, _LRFinder]]]:
        r"""
        Runs routines to tune hyperparameters before training.

        Args:
            model: Model to tune.

            train_dataloaders: A collection of :class:`torch.utils.data.DataLoader` or a
                :class:`~pytorch_lightning.core.datamodule.LightningDataModule` specifying training samples.
                In the case of multiple dataloaders, please see this :ref:`page <multiple-training-dataloaders>`.

            val_dataloaders: A :class:`torch.utils.data.DataLoader` or a sequence of them specifying validation samples.

            datamodule: An instance of :class:`~pytorch_lightning.core.datamodule.LightningDataModule`.

            scale_batch_size_kwargs: Arguments for :func:`~pytorch_lightning.tuner.batch_size_scaling.scale_batch_size`

            lr_find_kwargs: Arguments for :func:`~pytorch_lightning.tuner.lr_finder.lr_find`
        """
        Trainer._log_api_event("tune")

        self.state.fn = TrainerFn.TUNING
        self.state.status = TrainerStatus.RUNNING
        self.tuning = True

        if train_dataloader is not None:
            rank_zero_deprecation(
                "`trainer.tune(train_dataloader)` is deprecated in v1.4 and will be removed in v1.6."
                " Use `trainer.tune(train_dataloaders)` instead. HINT: added 's'"
            )
            train_dataloaders = train_dataloader
        # if a datamodule comes in as the second arg, then fix it for the user
        if isinstance(train_dataloaders, LightningDataModule):
            datamodule = train_dataloaders
            train_dataloaders = None
        # If you supply a datamodule you can't supply train_dataloader or val_dataloaders
        if (train_dataloaders is not None or val_dataloaders is not None) and datamodule is not None:
            raise MisconfigurationException(
                'You cannot pass `train_dataloader` or `val_dataloaders` to `trainer.tune(datamodule=...)`'
            )

        # links data to the trainer
        self.data_connector.attach_data(
            model, train_dataloaders=train_dataloaders, val_dataloaders=val_dataloaders, datamodule=datamodule
        )

        result = self.tuner._tune(model, scale_batch_size_kwargs=scale_batch_size_kwargs, lr_find_kwargs=lr_find_kwargs)

        assert self.state.stopped
        self.tuning = False

        return result

    def _run(self, model: 'pl.LightningModule') -> Optional[Union[_EVALUATE_OUTPUT, _PREDICT_OUTPUT]]:
        # clean hparams
        if hasattr(model, "hparams"):
            parsing.clean_namespace(model.hparams)

        self.config_validator.verify_loop_configurations(model)

        # attach model log function to callback
        self.callback_connector.attach_model_logging_functions(model)

        # hook
        self.data_connector.prepare_data(model)
        self.callback_connector._attach_model_callbacks(model, self)

        # ----------------------------
        # SET UP TRAINING
        # ----------------------------
        self.call_hook("on_before_accelerator_backend_setup", model)
        self.accelerator.connect(model)
        self.accelerator.setup_environment()
        self._call_setup_hook(model)  # allow user to setup lightning_module in accelerator environment

        # restore modules after setup
        self.checkpoint_connector.restore_datamodule()
        self.checkpoint_connector.restore_model()
        # restore callback states
        self.checkpoint_connector.restore_callbacks()

        self._call_configure_sharded_model(model)  # allow user to setup in model sharded environment
        self.accelerator.setup(self, model)  # note: this sets up self.lightning_module

        # ----------------------------
        # INSPECT THE CORE LOOPS
        # ----------------------------
        f"""
             Lightning internal flow looks like this:
        {Trainer.fit} or {Trainer.test} or {Trainer.predict}  ||
                                |                             ||
                        create accelerator                    ||
                                |                             ||
                         {self._dispatch}                     ||
                                |                             ||  LIGHTNING
                  {self.accelerator.start_training}           ||
                or {self.accelerator.start_evaluating}        ||
                or {self.accelerator.start_predicting}        ||  FLOW
                                |                             ||
                         {self.run_stage}                     ||
                                |                             ||  DIRECTION
                        {self._run_train}                     ||
                     or {self._run_evaluate}                  ||
                     or {self._run_predict}                   ||
                                |                             ||
                             results                          \/
        This is used to guide readers to the core loops: train, test, predict.
        {self._run_predict} is the simplest to understand, use `Go to Definition` to read it :)
        Search for `start_training` or `start_evaluating` or `start_predicting` in
        `pytorch_lightning/plugins/training_type_plugin` to find accelerator dispatch functions.
        """  # noqa: W605

        # ----------------------------
        # TRAIN
        # ----------------------------
        # hook
        if self.state.fn == TrainerFn.FITTING:
            self.call_hook("on_fit_start")

        # plugin will setup fitting (e.g. ddp will launch child processes)
        self._pre_dispatch()

        # restore optimizers, etc.
        self.checkpoint_connector.restore_training_state()

        # dispatch `start_training` or `start_evaluating` or `start_predicting`
        self._dispatch()

        # plugin will finalized fitting (e.g. ddp_spawn will load trained model)
        self._post_dispatch()

        # ----------------------------
        # POST-Training CLEAN UP
        # ----------------------------
        # hook
        if self.state.fn == TrainerFn.FITTING:
            self.call_hook('on_fit_end')

        # teardown
        self._call_teardown_hook(model)

        if self.state.status != TrainerStatus.INTERRUPTED:
            self.state.status = TrainerStatus.FINISHED
        self.state.stage = None

        return self.accelerator.results

    def _pre_dispatch(self):
        self.accelerator.pre_dispatch(self)

        # log hyper-parameters
        if self.logger is not None:
            # save exp to get started (this is where the first experiment logs are written)
            self.logger.log_hyperparams(self.lightning_module.hparams_initial)
            self.logger.log_graph(self.lightning_module)
            self.logger.save()

    def _post_dispatch(self):
        self.accelerator.post_dispatch(self)
        self.accelerator.teardown()
        self.logger_connector.teardown()

    def _dispatch(self):
        if self.evaluating:
            self.accelerator.start_evaluating(self)
        elif self.predicting:
            self.accelerator.start_predicting(self)
        else:
            self.accelerator.start_training(self)

    def run_stage(self):
        self.accelerator.dispatch(self)
        self.__setup_profiler()

        if self.evaluating:
            return self._run_evaluate()
        if self.predicting:
            return self._run_predict()
        return self._run_train()

    def _pre_training_routine(self):
        # wait for all to join if on distributed
        self.accelerator.barrier("setup_training")

        # register auto-resubmit when on SLURM
        self.slurm_connector.register_slurm_signal_handlers()

        self.checkpoint_connector.resume_end()

        # --------------------------
        # Pre-train
        # --------------------------
        # on pretrain routine start
        ref_model = self.lightning_module

        self.on_pretrain_routine_start()
        ref_model.on_pretrain_routine_start()

        # print model summary
        if self.is_global_zero and self.weights_summary is not None and not self.testing:
            ref_model.summarize(mode=self.weights_summary)

        # on pretrain routine end
        self.on_pretrain_routine_end()
        ref_model.on_pretrain_routine_end()

    def _run_train(self) -> None:
        self._pre_training_routine()

        if not self.is_global_zero and self.progress_bar_callback is not None:
            self.progress_bar_callback.disable()

        self._run_sanity_check(self.lightning_module)

        self.checkpoint_connector.has_trained = False

        # enable train mode
        self.model.train()
        torch.set_grad_enabled(True)

        # reload data when needed
        model = self.lightning_module

        self.reset_train_val_dataloaders(model)

        try:
            self.fit_loop.run()
        except KeyboardInterrupt:
            rank_zero_warn('Detected KeyboardInterrupt, attempting graceful shutdown...')
            # user could press Ctrl+c many times... only shutdown once
            if not self.interrupted:
                self.state.status = TrainerStatus.INTERRUPTED
                self.on_keyboard_interrupt()
                # same treatment as below
                self.accelerator.on_train_end()
                self.state.stage = None
        except BaseException:
            self.state.status = TrainerStatus.INTERRUPTED
            # try syncing remaing processes, kill otherwise
            self._syncing_processes()
            # save a checkpoint for fault tolerant training
            self.fit_loop._check_checkpoint_callback(True)
            # give accelerators a chance to finish
            self.accelerator.on_train_end()
            # reset bookkeeping
            self.state.stage = None
            raise

    def _syncing_processes(self):
        if distributed_available():
            sync_dir = os.path.join(os.getenv("PL_TMPDIR"), ".sync")

            if not os.path.exists(sync_dir):
                try:
                    os.makedirs(sync_dir)
                except FileExistsError:
                    pass

            torch.save(True, os.path.join(sync_dir, f"{self.global_rank}.p"))

            time.sleep(1)

            if len(os.listdir(sync_dir)) == self.world_size:
                return

            pids = os.getenv("PL_INTERACTIVE_DDP_PROCS", None)
            if pids:
                print("Detected deadlock, Lightning will terminate the processes.")
                for pid in pids.split(','):
                    pid = int(pid)
                    if pid != os.getpid():
                        os.kill(pid, signal.SIGKILL)
                del os.environ["PL_INTERACTIVE_DDP_PROCS"]
                sys.exit(0)

    def _run_evaluate(self) -> _EVALUATE_OUTPUT:
        if not self.is_global_zero and self.progress_bar_callback is not None:
            self.progress_bar_callback.disable()

        assert self.evaluating

        # reload dataloaders
        self.evaluation_loop.reload_evaluation_dataloaders()

        with self.profiler.profile(f"run_{self.state.stage}_evaluation"), torch.no_grad():
            eval_loop_results = self.evaluation_loop.run()

        # remove the tensors from the eval results
        for i, result in enumerate(eval_loop_results):
            if isinstance(result, dict):
                for k, v in result.items():
                    if isinstance(v, torch.Tensor):
                        result[k] = v.cpu().item()

        return eval_loop_results

    def _run_predict(self) -> Optional[_PREDICT_OUTPUT]:
        self.reset_predict_dataloader(self.lightning_module)
        with torch.no_grad():
            return self.predict_loop.run()

    def _run_sanity_check(self, ref_model):
        using_val_step = ref_model.val_dataloader is not None and is_overridden('validation_step', ref_model)
        should_sanity_check = using_val_step and self.num_sanity_val_steps > 0 and self.limit_val_batches > 0

        # run tiny validation (if validation defined)
        # to make sure program won't crash during val
        if should_sanity_check:
            stage = self.state.stage
            self.sanity_checking = True

            # hook and callback
            self.on_sanity_check_start()

            # reload dataloaders
            self.evaluation_loop.reload_evaluation_dataloaders()

            # run eval step
            with torch.no_grad():
                self.evaluation_loop.run()

            self.on_sanity_check_end()

            # reset validation metrics
            self.logger_connector.reset()

            # reset the seed to what it was before sanity check
            # prevents sanity check to affect random sampling in training
            reset_seed()

            # restore the previous stage when the sanity check if finished
            self.state.stage = stage

    def __load_ckpt_weights(self, ckpt_path: Optional[str]) -> Optional[str]:
        if ckpt_path is None:
            return

        fn = self.state.fn.value

        if ckpt_path == 'best':
            # if user requests the best checkpoint but we don't have it, error
            if not self.checkpoint_callback.best_model_path:
                if self.fast_dev_run:
                    raise MisconfigurationException(
                        f'You cannot execute `.{fn}()` with `fast_dev_run=True` unless you do'
                        f' `.{fn}(ckpt_path=PATH)` as no checkpoint path was generated during fitting.'
                    )
                raise MisconfigurationException(
                    f'`.{fn}(ckpt_path="best")` is set but `ModelCheckpoint` is not configured to save the best model.'
                )
            # load best weights
            ckpt_path = self.checkpoint_callback.best_model_path

        if not ckpt_path:
            raise MisconfigurationException(
                f'`.{fn}()` found no path for the best weights: "{ckpt_path}". Please'
                f' specify a path for a checkpoint `.{fn}(ckpt_path=PATH)`'
            )

        # only one process running at this point for TPUs, as spawn isn't triggered yet
        # todo: move this logic internally within the barrier.
        if not self._device_type == DeviceType.TPU:
            self.training_type_plugin.barrier()

        self.checkpoint_connector.restore_model_weights(ckpt_path)
        return ckpt_path

    def _call_setup_hook(self, model: 'pl.LightningModule') -> None:
        fn = self.state.fn._setup_fn

        self.accelerator.barrier("pre_setup")

        if self.datamodule is not None:
            self.datamodule.setup(stage=fn)
        self.setup(model, stage=fn)
        model.setup(stage=fn)

        self.accelerator.barrier("post_setup")

    def _call_configure_sharded_model(self, model: 'pl.LightningModule') -> None:
        # Call configure sharded model hook if accelerator requests. In some cases
        # we will not call the hook; the hook has initialized the sharded model for example.

        # used on the model if the user re-create a trainer with resume_from_checkpoint
        model_call_configure_sharded_model_hook = getattr(model, "call_configure_sharded_model_hook", False)
        if self.accelerator.call_configure_sharded_model_hook and not model_call_configure_sharded_model_hook:
            with self.accelerator.model_sharded_context():
                model.configure_sharded_model()
                self.configure_sharded_model(model)
            model.call_configure_sharded_model_hook = True
            self.accelerator.call_configure_sharded_model_hook = False

    def _call_teardown_hook(self, model: 'pl.LightningModule') -> None:
        fn = self.state.fn._setup_fn

        if self.datamodule is not None:
            self.datamodule.teardown(stage=fn)
        self.profiler.teardown(stage=fn)
        self.teardown(stage=fn)
        model.teardown(stage=fn)

        model._current_fx_name = None
        model._current_dataloader_idx = None
        # these could have become stale if metrics are defined in `setup`
        model._metric_attributes = None

    def call_hook(self, hook_name: str, *args, **kwargs) -> Any:
        # Note this implementation is copy/pasted into the TrainLoop class in TrainingEpochLoop._on_train_epoch_end_hook
        # This was done to manage the deprecation of the `outputs` argument to on_train_epoch_end
        # If making changes to this function, ensure that those changes are also made to
        # TrainingEpochLoop._on_train_epoch_end_hook
        if self.lightning_module:
            prev_fx_name = self.lightning_module._current_fx_name
            self.lightning_module._current_fx_name = hook_name

        # always profile hooks
        with self.profiler.profile(hook_name):

            # first call trainer hook
            if hasattr(self, hook_name):
                trainer_hook = getattr(self, hook_name)
                trainer_hook(*args, **kwargs)

            # next call hook in lightningModule
            output = None
            model_ref = self.lightning_module
            if is_overridden(hook_name, model_ref):
                hook_fx = getattr(model_ref, hook_name)
                output = hook_fx(*args, **kwargs)

            # call the accelerator hook
            if hasattr(self.accelerator, hook_name):
                accelerator_hook = getattr(self.accelerator, hook_name)
                accelerator_output = accelerator_hook(*args, **kwargs)
                # Rely on the accelerator output if lightningModule hook returns nothing
                # Required for cases such as DataParallel where we reduce the output for the user
                # todo: move this data parallel logic into the data parallel plugin
                output = accelerator_output if output is None else output

        if self.lightning_module:
            # restore current_fx when nested context
            self.lightning_module._current_fx_name = prev_fx_name

        return output

    @staticmethod
    def _log_api_event(event: str) -> None:
        torch._C._log_api_usage_once("lightning.trainer." + event)

    def __init_profiler(self, profiler: Optional[Union[BaseProfiler, str]]) -> None:
        if isinstance(profiler, str):
            PROFILERS = {
                "simple": SimpleProfiler,
                "advanced": AdvancedProfiler,
                "pytorch": PyTorchProfiler,
            }
            profiler = profiler.lower()
            if profiler not in PROFILERS:
                raise MisconfigurationException(
                    "When passing string value for the `profiler` parameter of `Trainer`,"
                    f" it can only be one of {list(PROFILERS.keys())}"
                )
            profiler_class = PROFILERS[profiler]
            profiler = profiler_class()
        self.profiler: BaseProfiler = profiler or PassThroughProfiler()

    def __setup_profiler(self) -> None:
        local_rank = self.local_rank if self.world_size > 1 else None
        self.profiler._lightning_module = proxy(self.lightning_module)
        self.profiler.setup(stage=self.state.fn._setup_fn, local_rank=local_rank, log_dir=self.log_dir)

    def _log_device_info(self) -> None:
        rank_zero_info(f'GPU available: {torch.cuda.is_available()}, used: {self._device_type == DeviceType.GPU}')

        num_tpu_cores = self.tpu_cores if self.tpu_cores is not None else 0
        rank_zero_info(f'TPU available: {_TPU_AVAILABLE}, using: {num_tpu_cores} TPU cores')

        num_ipus = self.ipus if self.ipus is not None else 0
        rank_zero_info(f'IPU available: {_IPU_AVAILABLE}, using: {num_ipus} IPUs')

        if torch.cuda.is_available() and self._device_type != DeviceType.GPU:
            rank_zero_warn(
                "GPU available but not used. Set the gpus flag in your trainer"
                " `Trainer(gpus=1)` or script `--gpus=1`."
            )

        if _TPU_AVAILABLE and self._device_type != DeviceType.TPU:
            rank_zero_warn(
                "TPU available but not used. Set the `tpu_cores` flag in your trainer"
                " `Trainer(tpu_cores=8)` or script `--tpu_cores=8`."
            )

        if _IPU_AVAILABLE and self._device_type != DeviceType.IPU:
            rank_zero_warn(
                "IPU available but not used. Set the `ipus` flag in your trainer"
                " `Trainer(ipus=8)` or script `--ipus=8`."
            )<|MERGE_RESOLUTION|>--- conflicted
+++ resolved
@@ -12,11 +12,8 @@
 # See the License for the specific language governing permissions and
 # limitations under the License.
 """Trainer to automate the training."""
-<<<<<<< HEAD
 import os
 import sys
-=======
->>>>>>> 6690dcb7
 import logging
 import os
 import signal
