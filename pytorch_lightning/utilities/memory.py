# Copyright The PyTorch Lightning team.
#
# Licensed under the Apache License, Version 2.0 (the "License");
# you may not use this file except in compliance with the License.
# You may obtain a copy of the License at
#
#     http://www.apache.org/licenses/LICENSE-2.0
#
# Unless required by applicable law or agreed to in writing, software
# distributed under the License is distributed on an "AS IS" BASIS,
# WITHOUT WARRANTIES OR CONDITIONS OF ANY KIND, either express or implied.
# See the License for the specific language governing permissions and
# limitations under the License.

import gc
import os
import shutil
import subprocess
import uuid
from typing import Any, Dict, Union

import torch
from torch.nn import Module

_RECURSIVE_DICT_WITH_TENSORS = Union[Dict[str, torch.Tensor], Dict[Any, Any]]


def recursive_detach(
    in_dict: _RECURSIVE_DICT_WITH_TENSORS, to_cpu: bool = False
) -> Dict[str, Union[torch.Tensor, Dict[str, torch.Tensor], Any]]:
    """Detach all tensors in `in_dict`.

    May operate recursively if some of the values in `in_dict` are dictionaries
    which contain instances of `torch.Tensor`. Other types in `in_dict` are
    not affected by this utility function.

    Args:
        in_dict: Dictionary with tensors to detach
        to_cpu: Whether to move tensor to cpu

    Return:
        out_dict: Dictionary with detached tensors
    """
    out_dict = {}
    for k, v in in_dict.items():
        if isinstance(v, dict):
            v = recursive_detach(v, to_cpu=to_cpu)
        elif callable(getattr(v, "detach", None)):
            v = v.detach()
            if to_cpu:
                v = v.cpu()
        out_dict[k] = v
    return out_dict


def is_oom_error(exception: BaseException) -> bool:
    return is_cuda_out_of_memory(exception) or is_cudnn_snafu(exception) or is_out_of_cpu_memory(exception)


# based on https://github.com/BlackHC/toma/blob/master/toma/torch_cuda_memory.py
def is_cuda_out_of_memory(exception: BaseException) -> bool:
    return (
        isinstance(exception, RuntimeError)
        and len(exception.args) == 1
        and "CUDA" in exception.args[0]
        and "out of memory" in exception.args[0]
    )


# based on https://github.com/BlackHC/toma/blob/master/toma/torch_cuda_memory.py
def is_cudnn_snafu(exception: BaseException) -> bool:
    # For/because of https://github.com/pytorch/pytorch/issues/4107
    return (
        isinstance(exception, RuntimeError)
        and len(exception.args) == 1
        and "cuDNN error: CUDNN_STATUS_NOT_SUPPORTED." in exception.args[0]
    )


# based on https://github.com/BlackHC/toma/blob/master/toma/cpu_memory.py
def is_out_of_cpu_memory(exception: BaseException) -> bool:
    return (
        isinstance(exception, RuntimeError)
        and len(exception.args) == 1
        and "DefaultCPUAllocator: can't allocate memory" in exception.args[0]
    )


# based on https://github.com/BlackHC/toma/blob/master/toma/torch_cuda_memory.py
def garbage_collection_cuda() -> None:
    """Garbage collection Torch (CUDA) memory."""
    gc.collect()
    try:
        # This is the last thing that should cause an OOM error, but seemingly it can.
        torch.cuda.empty_cache()
    except RuntimeError as exception:
        if not is_oom_error(exception):
            # Only handle OOM errors
            raise


<<<<<<< HEAD
def get_memory_profile(mode: str) -> Union[Dict[str, float]]:
=======
def get_memory_profile(mode: str) -> Dict[str, float]:
>>>>>>> ddb4dc26
    """Get a profile of the current memory usage.

    Args:
        mode: There are two modes:

            - 'all' means return memory for all gpus
            - 'min_max' means return memory for max and min

    Return:
        A dictionary in which the keys are device ids as integers and
        values are memory usage as integers in MB.
        If mode is 'min_max', the dictionary will also contain two additional keys:

        - 'min_gpu_mem': the minimum memory usage in MB
        - 'max_gpu_mem': the maximum memory usage in MB
    """
    memory_map = get_gpu_memory_map()

    if mode == "min_max":
        min_index, min_memory = min(memory_map.items(), key=lambda item: item[1])
        max_index, max_memory = max(memory_map.items(), key=lambda item: item[1])

        memory_map = {"min_gpu_mem": min_memory, "max_gpu_mem": max_memory}

    return memory_map


def get_gpu_memory_map() -> Dict[str, float]:
    """
    Get the current gpu usage.

    Return:
        A dictionary in which the keys are device ids as integers and
        values are memory usage as integers in MB.

    Raises:
        FileNotFoundError:
            If nvidia-smi installation not found
    """
    nvidia_smi_path = shutil.which("nvidia-smi")
    if nvidia_smi_path is None:
        raise FileNotFoundError("nvidia-smi: command not found")
    result = subprocess.run(
        [nvidia_smi_path, "--query-gpu=memory.used", "--format=csv,nounits,noheader"],
        encoding="utf-8",
        # capture_output=True,          # valid for python version >=3.7
        stdout=subprocess.PIPE,
        stderr=subprocess.PIPE,  # for backward compatibility with python version 3.6
        check=True,
    )

    # Convert lines into a dictionary
    gpu_memory = [float(x) for x in result.stdout.strip().split(os.linesep)]
    gpu_memory_map = {f"gpu_id: {gpu_id}/memory.used (MB)": memory for gpu_id, memory in enumerate(gpu_memory)}
    return gpu_memory_map


def get_model_size_mb(model: Module) -> float:
    """
    Calculates the size of a Module in megabytes by saving the model to a temporary file and reading its size.

    The computation includes everything in the :meth:`~torch.nn.Module.state_dict`,
    i.e., by default the parameteters and buffers.

    Returns:
        Number of megabytes in the parameters of the input module.
    """
    # TODO: Implement a method without needing to download the model
    tmp_name = f"{uuid.uuid4().hex}.pt"
    torch.save(model.state_dict(), tmp_name)
    size_mb = os.path.getsize(tmp_name) / 1e6
    os.remove(tmp_name)
    return size_mb<|MERGE_RESOLUTION|>--- conflicted
+++ resolved
@@ -99,11 +99,7 @@
             raise
 
 
-<<<<<<< HEAD
-def get_memory_profile(mode: str) -> Union[Dict[str, float]]:
-=======
 def get_memory_profile(mode: str) -> Dict[str, float]:
->>>>>>> ddb4dc26
     """Get a profile of the current memory usage.
 
     Args:
