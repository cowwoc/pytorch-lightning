# Copyright The PyTorch Lightning team.
#
# Licensed under the Apache License, Version 2.0 (the "License");
# you may not use this file except in compliance with the License.
# You may obtain a copy of the License at
#
#     http://www.apache.org/licenses/LICENSE-2.0
#
# Unless required by applicable law or agreed to in writing, software
# distributed under the License is distributed on an "AS IS" BASIS,
# WITHOUT WARRANTIES OR CONDITIONS OF ANY KIND, either express or implied.
# See the License for the specific language governing permissions and
# limitations under the License.
import gc
import logging
import math
import os
import pickle
import sys
from argparse import Namespace
from copy import deepcopy
from pathlib import Path
from unittest.mock import ANY, call, patch

import cloudpickle
import pytest
import torch
from omegaconf import OmegaConf
from torch.nn.parallel.distributed import DistributedDataParallel
from torch.optim import SGD
from torch.utils.data import DataLoader

import tests.helpers.utils as tutils
from pytorch_lightning import Callback, LightningDataModule, LightningModule, Trainer
from pytorch_lightning.callbacks import EarlyStopping, ModelCheckpoint
from pytorch_lightning.callbacks.prediction_writer import BasePredictionWriter
from pytorch_lightning.core.saving import load_hparams_from_tags_csv, load_hparams_from_yaml, save_hparams_to_tags_csv
from pytorch_lightning.loggers import TensorBoardLogger
from pytorch_lightning.overrides.distributed import IndexBatchSamplerWrapper, UnrepeatedDistributedSampler
from pytorch_lightning.plugins import DDPSpawnPlugin
from pytorch_lightning.trainer.states import TrainerFn
from pytorch_lightning.utilities import DeviceType, DistributedType
from pytorch_lightning.utilities.cloud_io import load as pl_load
from pytorch_lightning.utilities.exceptions import DeadlockDetectedException, MisconfigurationException
from pytorch_lightning.utilities.seed import seed_everything
from tests.base import EvalModelTemplate
from tests.helpers import BoringModel, RandomDataset
from tests.helpers.runif import RunIf


@pytest.mark.parametrize("url_ckpt", [True, False])
def test_no_val_module(monkeypatch, tmpdir, tmpdir_server, url_ckpt):
    """Tests use case where trainer saves the model, and user loads it from tags independently."""
    # set $TORCH_HOME, which determines torch hub's cache path, to tmpdir
    monkeypatch.setenv("TORCH_HOME", str(tmpdir))

    model = EvalModelTemplate()

    # logger file to get meta
    logger = tutils.get_default_logger(tmpdir)

    trainer = Trainer(default_root_dir=tmpdir, max_epochs=1, logger=logger, callbacks=[ModelCheckpoint(dirpath=tmpdir)])
    # fit model
    trainer.fit(model)
    # training complete
    assert trainer.state.finished, f"Training failed with {trainer.state}"

    # save model
    new_weights_path = os.path.join(tmpdir, "save_test.ckpt")
    trainer.save_checkpoint(new_weights_path)

    # assert ckpt has hparams
    ckpt = torch.load(new_weights_path)
    assert LightningModule.CHECKPOINT_HYPER_PARAMS_KEY in ckpt.keys(), "hyper_parameters missing from checkpoints"

    # load new model
    hparams_path = tutils.get_data_path(logger, path_dir=tmpdir)
    hparams_path = os.path.join(hparams_path, "hparams.yaml")
    ckpt_path = (
        f"http://{tmpdir_server[0]}:{tmpdir_server[1]}/{os.path.basename(new_weights_path)}"
        if url_ckpt
        else new_weights_path
    )
    model_2 = EvalModelTemplate.load_from_checkpoint(checkpoint_path=ckpt_path, hparams_file=hparams_path)
    model_2.eval()


@pytest.mark.parametrize("url_ckpt", [True, False])
def test_no_val_end_module(monkeypatch, tmpdir, tmpdir_server, url_ckpt):
    """Tests use case where trainer saves the model, and user loads it from tags independently."""
    # set $TORCH_HOME, which determines torch hub's cache path, to tmpdir
    monkeypatch.setenv("TORCH_HOME", tmpdir)

    model = EvalModelTemplate()

    # logger file to get meta
    logger = tutils.get_default_logger(tmpdir)

    # fit model
    trainer = Trainer(default_root_dir=tmpdir, max_epochs=1, logger=logger, callbacks=[ModelCheckpoint(dirpath=tmpdir)])
    trainer.fit(model)

    # training complete
    assert trainer.state.finished, f"Training failed with {trainer.state}"

    # save model
    new_weights_path = os.path.join(tmpdir, "save_test.ckpt")
    trainer.save_checkpoint(new_weights_path)

    # load new model
    hparams_path = tutils.get_data_path(logger, path_dir=tmpdir)
    hparams_path = os.path.join(hparams_path, "hparams.yaml")
    ckpt_path = (
        f"http://{tmpdir_server[0]}:{tmpdir_server[1]}/{os.path.basename(new_weights_path)}"
        if url_ckpt
        else new_weights_path
    )
    model_2 = EvalModelTemplate.load_from_checkpoint(checkpoint_path=ckpt_path, hparams_file=hparams_path)
    model_2.eval()


@pytest.mark.parametrize("url_ckpt", [True, False])
def test_strict_model_load(monkeypatch, tmpdir, tmpdir_server, url_ckpt):
    """Tests use case where trainer saves the model, and user loads it from tags independently."""
    # set $TORCH_HOME, which determines torch hub's cache path, to tmpdir
    monkeypatch.setenv("TORCH_HOME", tmpdir)

    model = EvalModelTemplate()
    # Extra layer
    model.c_d3 = torch.nn.Linear(model.hidden_dim, model.hidden_dim)

    # logger file to get meta
    logger = tutils.get_default_logger(tmpdir)

    # fit model
    trainer = Trainer(default_root_dir=tmpdir, max_epochs=1, logger=logger, callbacks=[ModelCheckpoint(dirpath=tmpdir)])
    trainer.fit(model)

    # training complete
    assert trainer.state.finished, f"Training failed with {trainer.state}"

    # save model
    new_weights_path = os.path.join(tmpdir, "save_test.ckpt")
    trainer.save_checkpoint(new_weights_path)

    # load new model
    hparams_path = tutils.get_data_path(logger, path_dir=tmpdir)
    hparams_path = os.path.join(hparams_path, "hparams.yaml")
    ckpt_path = (
        f"http://{tmpdir_server[0]}:{tmpdir_server[1]}/{os.path.basename(new_weights_path)}"
        if url_ckpt
        else new_weights_path
    )

    try:
        EvalModelTemplate.load_from_checkpoint(checkpoint_path=ckpt_path, hparams_file=hparams_path)
    # todo: specify the possible exception
    except Exception:
        failed = True
    else:
        failed = False

    assert failed, "Model should not been loaded since the extra layer added."

    failed = False
    try:
        EvalModelTemplate.load_from_checkpoint(checkpoint_path=ckpt_path, hparams_file=hparams_path, strict=False)
    # todo: specify the possible exception
    except Exception:
        failed = True

    assert not failed, "Model should be loaded due to strict=False."


@pytest.mark.parametrize("accumulate_grad_batches", (1, 2, 3))
def test_trainer_accumulate_grad_batches_zero_grad(tmpdir, accumulate_grad_batches):
    with patch("torch.optim.SGD.zero_grad") as sgd_zero_grad:
        model = BoringModel()
        trainer = Trainer(
            default_root_dir=tmpdir,
            limit_train_batches=20,
            limit_val_batches=1,
            max_epochs=1,
            weights_summary=None,
            accumulate_grad_batches=accumulate_grad_batches,
        )
        trainer.fit(model)

        assert sgd_zero_grad.call_count == math.ceil(trainer.limit_train_batches / accumulate_grad_batches)


@pytest.mark.parametrize(
    ["accumulate_grad_batches", "limit_train_batches"],
    [
        ({1: 2, 3: 4}, 1.0),
        ({1: 2, 3: 4}, 0.5),  # not to be divisible by accumulate_grad_batches on purpose
        (3, 1.0),
        (3, 0.8),  # not to be divisible by accumulate_grad_batches on purpose
        (4, 1.0),
        (4, 0.7),  # not to be divisible by accumulate_grad_batches on purpose
    ],
)
def test_gradient_accumulation_scheduling_last_batch(tmpdir, accumulate_grad_batches, limit_train_batches):
    """Verify optimizer.step() applied to last batch while grad accumulation"""

    class TestModel(BoringModel):
        def state_dict(self, *args, **kwargs):
            return deepcopy(super().state_dict(*args, **kwargs))

        def check(self, d1, d2, equal=True):
            keys = d1.keys() | d2.keys()
            values = [torch.equal(d1[k], d2[k]) for k in keys]
            return all(values) if equal else not any(values)

        def backward(self, *args, **kwargs) -> None:
            pre_bwd_state_dict = self.state_dict()
            assert self.check(self.start_state_dict, pre_bwd_state_dict)

            out = super().backward(*args, **kwargs)

            # state dict is equal, just the gradients changed
            assert self.check(pre_bwd_state_dict, self.state_dict())

            return out

        def optimizer_step(self, *args, **kwargs):
            pre_opt_step_state_dict = self.state_dict()
            assert self.check(self.start_state_dict, pre_opt_step_state_dict)

            # this calls `backward` and `on_after_backward` inside the closure
            out = super().optimizer_step(*args, **kwargs)

            # the state dict changed
            assert self.check(pre_opt_step_state_dict, self.state_dict(), equal=False)

            self.opt_step_called = True
            return out

        def on_train_batch_start(self, *_):
            self.start_state_dict = self.state_dict()
            self.opt_step_called = False

        def on_train_batch_end(self, outputs, batch, batch_idx, *_):
            end_state_dict = self.state_dict()
            is_last_batch = (batch_idx + 1) == self.trainer.num_training_batches

            if is_last_batch or self.opt_step_called:
                assert self.check(self.start_state_dict, end_state_dict, equal=False)
            else:
                assert self.check(self.start_state_dict, end_state_dict)

    model = TestModel()
    trainer = Trainer(
        accumulate_grad_batches=accumulate_grad_batches,
        max_epochs=2,
        limit_train_batches=limit_train_batches,
        limit_val_batches=0,
        default_root_dir=tmpdir,
        progress_bar_refresh_rate=0,
    )

    trainer.fit(model)


def test_loading_meta_tags(tmpdir):
    """test for backward compatibility to meta_tags.csv"""
    tutils.reset_seed()

    hparams = EvalModelTemplate.get_default_hparams()

    # save tags
    logger = tutils.get_default_logger(tmpdir)
    logger.log_hyperparams(Namespace(some_str="a_str", an_int=1, a_float=2.0))
    logger.log_hyperparams(hparams)
    logger.save()

    # load hparams
    path_expt_dir = tutils.get_data_path(logger, path_dir=tmpdir)
    hparams_path = os.path.join(path_expt_dir, TensorBoardLogger.NAME_HPARAMS_FILE)
    hparams = load_hparams_from_yaml(hparams_path)

    # save as legacy meta_tags.csv
    tags_path = os.path.join(path_expt_dir, "meta_tags.csv")
    save_hparams_to_tags_csv(tags_path, hparams)

    tags = load_hparams_from_tags_csv(tags_path)

    assert hparams == tags


def test_loading_yaml(tmpdir):
    tutils.reset_seed()

    hparams = EvalModelTemplate.get_default_hparams()

    # save tags
    logger = tutils.get_default_logger(tmpdir)
    logger.log_hyperparams(Namespace(some_str="a_str", an_int=1, a_float=2.0))
    logger.log_hyperparams(hparams)
    logger.save()

    # load hparams
    path_expt_dir = tutils.get_data_path(logger, path_dir=tmpdir)
    hparams_path = os.path.join(path_expt_dir, "hparams.yaml")
    tags = load_hparams_from_yaml(hparams_path)

    assert tags["batch_size"] == 32 and tags["hidden_dim"] == 1000


@pytest.mark.parametrize(
    "save_top_k,save_last,expected_files",
    [
        pytest.param(-1, False, [f"epoch={i}.ckpt" for i in range(5)], id="CASE K=-1  (all)"),
        pytest.param(1, False, {"epoch=4.ckpt"}, id="CASE K=1 (2.5, epoch 4)"),
        pytest.param(2, False, [f"epoch={i}.ckpt" for i in (2, 4)], id="CASE K=2 (2.5 epoch 4, 2.8 epoch 2)"),
        pytest.param(4, False, [f"epoch={i}.ckpt" for i in range(1, 5)], id="CASE K=4 (save all 4 base)"),
        pytest.param(3, False, [f"epoch={i}.ckpt" for i in range(2, 5)], id="CASE K=3 (save the 2nd, 3rd, 4th model)"),
        pytest.param(1, True, {"epoch=4.ckpt", "last.ckpt"}, id="CASE K=1 (save the 4th model and the last model)"),
    ],
)
def test_model_checkpoint_options(tmpdir, save_top_k, save_last, expected_files):
    """Test ModelCheckpoint options."""

    def mock_save_function(filepath, *args):
        open(filepath, "a").close()

    # simulated losses
    losses = [10, 9, 2.8, 5, 2.5]

    checkpoint_callback = ModelCheckpoint(
        dirpath=tmpdir,
        filename="{epoch}",
        monitor="checkpoint_on",
        save_top_k=save_top_k,
        save_last=save_last,
        verbose=True,
    )
    trainer = Trainer()
    trainer.state.fn = TrainerFn.FITTING
    trainer.save_checkpoint = mock_save_function

    # emulate callback's calls during the training
    for i, loss in enumerate(losses):
        trainer.fit_loop.current_epoch = i
        trainer.fit_loop.global_step = i
        trainer.callback_metrics.update({"checkpoint_on": loss})
        checkpoint_callback.on_validation_end(trainer, trainer.lightning_module)

    file_lists = set(os.listdir(tmpdir))

    assert len(file_lists) == len(
        expected_files
    ), f"Should save {len(expected_files)} models when save_top_k={save_top_k} but found={file_lists}"

    # verify correct naming
    for fname in expected_files:
        assert fname in file_lists


def test_model_checkpoint_only_weights(tmpdir):
    """Tests use case where ModelCheckpoint is configured to save only model weights, and
    user tries to load checkpoint to resume training.
    """
    model = EvalModelTemplate()

    trainer = Trainer(
        default_root_dir=tmpdir,
        max_epochs=1,
        callbacks=[ModelCheckpoint(dirpath=tmpdir, monitor="early_stop_on", save_weights_only=True)],
    )
    # fit model
    trainer.fit(model)
    # training complete
    assert trainer.state.finished, f"Training failed with {trainer.state}"

    checkpoint_path = list(trainer.checkpoint_callback.best_k_models.keys())[0]

    # assert saved checkpoint has no trainer data
    checkpoint = torch.load(checkpoint_path)
    assert "optimizer_states" not in checkpoint, "checkpoint should contain only model weights"
    assert "lr_schedulers" not in checkpoint, "checkpoint should contain only model weights"

    # assert loading model works when checkpoint has only weights
    assert EvalModelTemplate.load_from_checkpoint(checkpoint_path=checkpoint_path)

    # directly save model
    new_weights_path = os.path.join(tmpdir, "save_test.ckpt")
    trainer.save_checkpoint(new_weights_path, weights_only=True)
    # assert saved checkpoint has no trainer data
    checkpoint = torch.load(new_weights_path)
    assert "optimizer_states" not in checkpoint, "checkpoint should contain only model weights"
    assert "lr_schedulers" not in checkpoint, "checkpoint should contain only model weights"

    # assert restoring train state fails
    with pytest.raises(KeyError, match="checkpoint contains only the model"):
        trainer.checkpoint_connector.restore(new_weights_path)


def test_model_freeze_unfreeze():
    model = EvalModelTemplate()
    model.freeze()
    model.unfreeze()


@pytest.mark.parametrize("url_ckpt", [True, False])
def test_resume_from_checkpoint_epoch_restored(monkeypatch, tmpdir, tmpdir_server, url_ckpt):
    """Verify resuming from checkpoint runs the right number of epochs"""
    # set $TORCH_HOME, which determines torch hub's cache path, to tmpdir
    monkeypatch.setenv("TORCH_HOME", tmpdir)

    class TestModel(BoringModel):
        # Model that tracks epochs and batches seen
        num_epochs_end_seen = 0
        num_batches_seen = 0
        num_on_load_checkpoint_called = 0

        def on_epoch_end(self):
            self.num_epochs_end_seen += 1

        def on_train_batch_start(self, *_):
            self.num_batches_seen += 1

        def on_load_checkpoint(self, _):
            self.num_on_load_checkpoint_called += 1

    model = TestModel()
    trainer = Trainer(
        max_epochs=2,
        limit_train_batches=0.65,
        limit_val_batches=1,
        callbacks=[ModelCheckpoint(dirpath=tmpdir, monitor="early_stop_on", save_top_k=-1)],
        default_root_dir=tmpdir,
        val_check_interval=1.0,
        progress_bar_refresh_rate=0,
        logger=False,
        weights_summary=None,
    )
    trainer.fit(model)

    # `on_epoch_end` will be called once for val_sanity, twice for train, twice for val
    assert model.num_epochs_end_seen == 1 + 2 + 2
    assert model.num_batches_seen == trainer.num_training_batches * 2
    assert model.num_on_load_checkpoint_called == 0

    # Other checkpoints can be uncommented if/when resuming mid-epoch is supported
    checkpoints = Path(trainer.checkpoint_callback.dirpath).glob("*.ckpt")
    if url_ckpt:
        # transform local paths into url checkpoints
        ip, port = tmpdir_server
        checkpoints = [f"http://{ip}:{port}/" + ckpt.name for ckpt in checkpoints]

    for ckpt in checkpoints:
        next_model = TestModel()
        state = pl_load(ckpt)

        # Resume training
        new_trainer = Trainer(default_root_dir=tmpdir, resume_from_checkpoint=ckpt, max_epochs=2)
        new_trainer.fit(next_model)
        assert state["global_step"] + next_model.num_batches_seen == trainer.num_training_batches * trainer.max_epochs
        assert next_model.num_on_load_checkpoint_called == 1


def test_trainer_max_steps_and_epochs(tmpdir):
    """Verify model trains according to specified max steps"""
    model = BoringModel()
    num_train_samples = math.floor(len(model.train_dataloader()) * 0.5)

    # define less train steps than epochs
    trainer_kwargs = {
        "limit_train_batches": 0.5,
        "default_root_dir": tmpdir,
        "max_epochs": 3,
        "max_steps": num_train_samples + 10,
        "logger": False,
        "weights_summary": None,
        "progress_bar_refresh_rate": 0,
    }
    trainer = Trainer(**trainer_kwargs)
    trainer.fit(model)

    assert trainer.state.finished, f"Training failed with {trainer.state}"
    assert trainer.global_step == trainer.max_steps, "Model did not stop at max_steps"

    # define less train epochs than steps
    trainer_kwargs["max_epochs"] = 2
    trainer_kwargs["max_steps"] = 3 * 2 * num_train_samples
    trainer = Trainer(**trainer_kwargs)
    trainer.fit(model)

    assert trainer.state.finished, f"Training failed with {trainer.state}"
    assert trainer.global_step == num_train_samples * trainer.max_epochs
    assert trainer.current_epoch == trainer.max_epochs - 1, "Model did not stop at max_epochs"


def test_trainer_min_steps_and_epochs(tmpdir):
    """Verify model trains according to specified min steps"""
    model = EvalModelTemplate()
    num_train_samples = math.floor(len(model.train_dataloader()) * 0.5)

    trainer_kwargs = {
        "limit_train_batches": 0.5,
        "default_root_dir": tmpdir,
        # define callback for stopping the model
        "callbacks": [EarlyStopping(monitor="early_stop_on", min_delta=1.0)],
        "val_check_interval": 2,
        "min_epochs": 1,
        "max_epochs": 7,
        # define less min steps than 1 epoch
        "min_steps": num_train_samples // 2,
        "logger": False,
        "weights_summary": None,
        "progress_bar_refresh_rate": 0,
    }
    trainer = Trainer(**trainer_kwargs)
    trainer.fit(model)

    assert trainer.state.finished, f"Training failed with {trainer.state}"
    assert trainer.current_epoch > 0
    assert trainer.global_step >= num_train_samples, "Model did not train for at least min_epochs"

    # define less epochs than min_steps
    trainer_kwargs["min_steps"] = math.floor(num_train_samples * 1.5)
    trainer = Trainer(**trainer_kwargs)
    trainer.fit(model)

    assert trainer.state.finished, f"Training failed with {trainer.state}"
    assert trainer.current_epoch > 0
    assert trainer.global_step >= math.floor(num_train_samples * 1.5), "Model did not train for at least min_steps"


def test_trainer_min_steps_and_min_epochs_not_reached(tmpdir, caplog):
    """Test that min_epochs/min_steps in Trainer are enforced even if EarlyStopping is triggered."""

    class TestModel(BoringModel):
        training_step_invoked = 0

        def training_step(self, batch, batch_idx):
            output = super().training_step(batch, batch_idx)
            output["loss"] = output["loss"] * 0.0  # force minimal loss to trigger early stopping
            self.log("loss", output["loss"])
            self.training_step_invoked += 1
            assert not self.trainer.should_stop
            return output

    model = TestModel()
    early_stop = EarlyStopping(monitor="loss", patience=0, check_on_train_epoch_end=True)
    min_epochs = 5
    trainer = Trainer(
        default_root_dir=tmpdir,
        progress_bar_refresh_rate=0,
        min_epochs=min_epochs,
        limit_val_batches=0,
        limit_train_batches=2,
        callbacks=[early_stop],
    )
    with caplog.at_level(logging.INFO, logger="pytorch_lightning.trainer.trainer"):
        trainer.fit(model)

    message = f"minimum epochs ({min_epochs}) or minimum steps (None) has not been met. Training will continue"
    num_messages = sum(1 for record in caplog.records if message in record.message)
    assert num_messages == min_epochs - 2
    assert model.training_step_invoked == min_epochs * 2


def test_trainer_max_steps_accumulate_batches(tmpdir):
    """Verify model trains according to specified max steps with grad accumulated batches"""
    model = BoringModel()
    num_train_samples = math.floor(len(model.train_dataloader()) * 0.5)

    # define less train steps than epochs
    trainer = Trainer(
        limit_train_batches=0.5,
        default_root_dir=tmpdir,
        max_steps=num_train_samples + 10,
        accumulate_grad_batches=10,
        logger=False,
        weights_summary=None,
        progress_bar_refresh_rate=0,
    )
    trainer.fit(model)

    assert trainer.state.finished, f"Training failed with {trainer.state}"
    assert trainer.global_step == trainer.max_steps, "Model did not stop at max_steps"


def test_benchmark_option(tmpdir):
    """Verify benchmark option."""

    model = EvalModelTemplate()
    model.val_dataloader = model.val_dataloader__multiple

    # verify torch.backends.cudnn.benchmark is not turned on
    assert not torch.backends.cudnn.benchmark

    # fit model
    trainer = Trainer(default_root_dir=tmpdir, max_epochs=1, benchmark=True)
    trainer.fit(model)

    # verify training completed
    assert trainer.state.finished, f"Training failed with {trainer.state}"

    # verify torch.backends.cudnn.benchmark is not turned off
    assert torch.backends.cudnn.benchmark


@pytest.mark.parametrize("ckpt_path", (None, "best", "specific"))
@pytest.mark.parametrize("save_top_k", (-1, 0, 1, 2))
@pytest.mark.parametrize("fn", ("validate", "test", "predict"))
def test_tested_checkpoint_path(tmpdir, ckpt_path, save_top_k, fn):
    class TestModel(BoringModel):
        def validation_step(self, batch, batch_idx):
            self.log("foo", -batch_idx)
            return super().validation_step(batch, batch_idx)

        def test_step(self, *args):
            return self.validation_step(*args)

        def predict_step(self, batch, *_):
            return self(batch)

    model = TestModel()
    model.test_epoch_end = None
    trainer = Trainer(
        max_epochs=2,
        limit_val_batches=1,
        limit_test_batches=1,
        limit_predict_batches=1,
        progress_bar_refresh_rate=0,
        default_root_dir=tmpdir,
        callbacks=[ModelCheckpoint(monitor="foo", save_top_k=save_top_k)],
    )
    trainer.fit(model)

    trainer_fn = getattr(trainer, fn)
    path_attr = f"{fn}{'d' if fn == 'validate' else 'ed'}_ckpt_path"
    assert getattr(trainer, path_attr) is None

    if ckpt_path == "best":
        # ckpt_path is 'best', meaning we load the best weights
        if save_top_k == 0:
            with pytest.raises(MisconfigurationException, match=".*is not configured to save the best.*"):
                trainer_fn(ckpt_path=ckpt_path)
            with pytest.raises(MisconfigurationException, match=".*is not configured to save the best.*"):
                trainer_fn(model, ckpt_path=ckpt_path)
        else:
            trainer_fn(ckpt_path=ckpt_path)
            assert getattr(trainer, path_attr) == trainer.checkpoint_callback.best_model_path

            trainer_fn(model, ckpt_path=ckpt_path)
            assert getattr(trainer, path_attr) == trainer.checkpoint_callback.best_model_path
    elif ckpt_path is None:
        # ckpt_path is None, meaning we don't load any checkpoints and use the provided model
        trainer_fn(model, ckpt_path=ckpt_path)
        assert getattr(trainer, path_attr) is None

        if save_top_k > 0:
            # ckpt_path is None with no model provided means load the best weights
            with pytest.warns(UserWarning, match="The best model of the previous `fit` call will be used"):
                trainer_fn(ckpt_path=ckpt_path)
                assert getattr(trainer, path_attr) == trainer.checkpoint_callback.best_model_path
    else:
        # specific checkpoint, pick one from saved ones
        if save_top_k == 0:
            with pytest.raises(FileNotFoundError):
                trainer_fn(ckpt_path="random.ckpt")
        else:
            ckpt_path = str(
                list((Path(tmpdir) / f"lightning_logs/version_{trainer.logger.version}/checkpoints").iterdir())[
                    0
                ].absolute()
            )
            trainer_fn(ckpt_path=ckpt_path)
            assert getattr(trainer, path_attr) == ckpt_path

            trainer_fn(model, ckpt_path=ckpt_path)
            assert getattr(trainer, path_attr) == ckpt_path


def test_disabled_training(tmpdir):
    """Verify that `limit_train_batches=0` disables the training loop unless `fast_dev_run=True`."""

    class CurrentModel(BoringModel):

        training_step_invoked = False
        training_epoch_end_invoked = False

        def training_step(self, *args, **kwargs):
            self.training_step_invoked = True
            return super().training_step(*args, **kwargs)

        def training_epoch_end(self, *args, **kwargs):
            self.training_epoch_end_invoked = True
            return super().training_epoch_end(*args, **kwargs)

    model = CurrentModel()

    trainer_options = dict(
        default_root_dir=tmpdir,
        progress_bar_refresh_rate=0,
        max_epochs=2,
        limit_train_batches=0.0,
        limit_val_batches=0.2,
        fast_dev_run=False,
    )

    before_state_dict = deepcopy(model.state_dict())

    trainer = Trainer(**trainer_options)
    trainer.fit(model)

    after_state_dict = model.state_dict()

    for key in before_state_dict.keys():
        assert torch.all(torch.eq(before_state_dict[key], after_state_dict[key]))

    # check that limit_train_batches=0 turns off training
    assert trainer.state.finished, f"Training failed with {trainer.state}"
    assert trainer.current_epoch == 0
    assert not model.training_step_invoked, "`training_step` should not run when `limit_train_batches=0`"
    assert not model.training_epoch_end_invoked, "`training_epoch_end` should not run when `limit_train_batches=0`"

    # check that limit_train_batches has no influence when fast_dev_run is turned on
    model = CurrentModel()
    trainer_options.update(fast_dev_run=True)
    before_state_dict = deepcopy(model.state_dict())

    trainer = Trainer(**trainer_options)
    trainer.fit(model)

    after_state_dict = model.state_dict()

    for key in before_state_dict.keys():
        assert not torch.all(torch.eq(before_state_dict[key], after_state_dict[key]))

    assert trainer.state.finished, f"Training failed with {trainer.state}"
    assert trainer.current_epoch == 0
    assert model.training_step_invoked, "did not run `training_step` with `fast_dev_run=True`"
    assert model.training_epoch_end_invoked, "did not run `training_epoch_end` with `fast_dev_run=True`"


def test_disabled_validation(tmpdir):
    """Verify that `limit_val_batches=0` disables the validation loop unless `fast_dev_run=True`."""

    class CurrentModel(EvalModelTemplate):

        validation_step_invoked = False
        validation_epoch_end_invoked = False

        def validation_step(self, *args, **kwargs):
            self.validation_step_invoked = True
            return super().validation_step(*args, **kwargs)

        def validation_epoch_end(self, *args, **kwargs):
            self.validation_epoch_end_invoked = True
            return super().validation_epoch_end(*args, **kwargs)

    hparams = EvalModelTemplate.get_default_hparams()
    model = CurrentModel(**hparams)

    trainer_options = dict(
        default_root_dir=tmpdir,
        progress_bar_refresh_rate=0,
        max_epochs=2,
        limit_train_batches=0.4,
        limit_val_batches=0.0,
        fast_dev_run=False,
    )

    trainer = Trainer(**trainer_options)
    trainer.fit(model)

    # check that limit_val_batches=0 turns off validation
    assert trainer.state.finished, f"Training failed with {trainer.state}"
    assert trainer.current_epoch == 1
    assert not model.validation_step_invoked, "`validation_step` should not run when `limit_val_batches=0`"
    assert not model.validation_epoch_end_invoked, "`validation_epoch_end` should not run when `limit_val_batches=0`"

    # check that limit_val_batches has no influence when fast_dev_run is turned on
    model = CurrentModel(**hparams)
    trainer_options.update(fast_dev_run=True)
    trainer = Trainer(**trainer_options)
    trainer.fit(model)

    assert trainer.state.finished, f"Training failed with {trainer.state}"
    assert trainer.current_epoch == 0
    assert model.validation_step_invoked, "did not run `validation_step` with `fast_dev_run=True`"
    assert model.validation_epoch_end_invoked, "did not run `validation_epoch_end` with `fast_dev_run=True`"


def test_nan_loss_detection(tmpdir):
    class CurrentModel(BoringModel):
        test_batch_inf = 3

        def training_step(self, batch, batch_idx):
            output = super().training_step(batch, batch_idx)
            if batch_idx == self.test_batch_inf:
                if isinstance(output, dict):
                    output["loss"] *= torch.tensor(math.inf)  # make loss infinite
                else:
                    output /= 0
            return output

    model = CurrentModel()

    # fit model
    trainer = Trainer(default_root_dir=tmpdir, max_steps=(model.test_batch_inf + 1), terminate_on_nan=True)

    with pytest.raises(ValueError, match=r".*The loss returned in `training_step` is.*"):
        trainer.fit(model)
        assert trainer.global_step == model.test_batch_inf

    for param in model.parameters():
        assert torch.isfinite(param).all()


def test_nan_params_detection(tmpdir):
    class CurrentModel(BoringModel):
        test_batch_nan = 3

        def on_after_backward(self):
            if self.global_step == self.test_batch_nan:
                # simulate parameter that became nan
                torch.nn.init.constant_(self.layer.bias, math.nan)

    model = CurrentModel()
    trainer = Trainer(default_root_dir=tmpdir, max_steps=(model.test_batch_nan + 1), terminate_on_nan=True)

    with pytest.raises(ValueError, match=r".*Detected nan and/or inf values in `layer.bias`.*"):
        trainer.fit(model)
        assert trainer.global_step == model.test_batch_nan

    # after aborting the training loop, model still has nan-valued params
    params = torch.cat([param.view(-1) for param in model.parameters()])
    assert not torch.isfinite(params).all()


def test_trainer_interrupted_flag(tmpdir):
    """Test the flag denoting that a user interrupted training."""

    model = EvalModelTemplate()

    class InterruptCallback(Callback):
        def __init__(self):
            super().__init__()

        def on_train_batch_start(self, trainer, pl_module, batch, batch_idx, dataloader_idx):
            raise KeyboardInterrupt

    class HandleInterruptCallback(Callback):
        def __init__(self):
            super().__init__()
            self.exc_info = None

        def on_keyboard_interrupt(self, trainer, pl_module):
            self.exc_info = sys.exc_info()

    interrupt_callback = InterruptCallback()
    handle_interrupt_callback = HandleInterruptCallback()

    trainer = Trainer(
        callbacks=[interrupt_callback, handle_interrupt_callback],
        max_epochs=1,
        limit_val_batches=0.1,
        limit_train_batches=0.2,
        progress_bar_refresh_rate=0,
        logger=False,
        default_root_dir=tmpdir,
    )
    assert not trainer.interrupted
    assert handle_interrupt_callback.exc_info is None
    trainer.fit(model)
    assert trainer.interrupted
    assert isinstance(handle_interrupt_callback.exc_info[1], KeyboardInterrupt)


@pytest.mark.parametrize(
    "precision",
    [32, pytest.param(16, marks=RunIf(min_gpus=1, amp_native=True))],
)
def test_gradient_clipping_by_norm(tmpdir, precision):
    """Test gradient clipping by norm"""
    tutils.reset_seed()

    model = EvalModelTemplate()  # TODO: when precision=16, BoringModel produces NaN, but EvalModelTemplate not
    trainer = Trainer(
        default_root_dir=tmpdir,
        max_steps=1,
        max_epochs=1,
        gpus=int(torch.cuda.is_available()),
        precision=precision,
        gradient_clip_algorithm="norm",
        gradient_clip_val=1.0,
    )

    old_backward = trainer.fit_loop.epoch_loop.batch_loop.backward

    def backward(*args, **kwargs):
        # test that gradient is clipped correctly
        ret_val = old_backward(*args, **kwargs)
        parameters = model.parameters()
        grad_norm = torch.norm(torch.stack([torch.norm(p.grad.detach(), 2) for p in parameters]), 2)
        assert (grad_norm - 1.0).abs() < 0.01, f"Gradient norm != 1.0: {grad_norm}"
        return ret_val

    trainer.fit_loop.epoch_loop.batch_loop.backward = backward
    trainer.fit(model)


@pytest.mark.parametrize(
    "precision",
    [32, pytest.param(16, marks=RunIf(min_gpus=1, amp_native=True))],
)
def test_gradient_clipping_by_value(tmpdir, precision):
    """Test gradient clipping by value"""
    tutils.reset_seed()

    model = BoringModel()

    grad_clip_val = 1e-10
    trainer = Trainer(
        max_steps=1,
        max_epochs=1,
        precision=precision,
        gpus=int(torch.cuda.is_available()),
        gradient_clip_val=grad_clip_val,
        gradient_clip_algorithm="value",
        default_root_dir=tmpdir,
    )

    old_backward = trainer.fit_loop.epoch_loop.batch_loop.backward

    def backward(*args, **kwargs):
        # test that gradient is clipped correctly
        ret_val = old_backward(*args, **kwargs)
        parameters = model.parameters()
        grad_max_list = [torch.max(p.grad.detach().abs()) for p in parameters]
        grad_max = torch.max(torch.stack(grad_max_list))
        assert (
            abs(grad_max.item() - grad_clip_val) < 1e-11
        ), f"Gradient max value {grad_max} != grad_clip_val {grad_clip_val} ."
        return ret_val

    trainer.fit_loop.epoch_loop.batch_loop.backward = backward
    trainer.fit(model)


def test_gpu_choice(tmpdir):
    trainer_options = dict(default_root_dir=tmpdir)
    # Only run if CUDA is available
    if not torch.cuda.is_available():
        return

    num_gpus = torch.cuda.device_count()
    Trainer(**trainer_options, gpus=num_gpus, auto_select_gpus=True)

    with pytest.raises(RuntimeError, match=r".*No GPUs available.*"):
        Trainer(**trainer_options, gpus=num_gpus + 1, auto_select_gpus=True)


@pytest.mark.parametrize("limit_val_batches", [0.0, 1, 1.0, 0.5, 5])
def test_num_sanity_val_steps(tmpdir, limit_val_batches):
    """
    Test that the number of sanity check batches is clipped to `limit_val_batches`.
    """
    model = EvalModelTemplate()
    model.validation_step = model.validation_step__multiple_dataloaders
    model.validation_epoch_end = model.validation_epoch_end__multiple_dataloaders
    num_sanity_val_steps = 4

    trainer = Trainer(
        default_root_dir=tmpdir,
        num_sanity_val_steps=num_sanity_val_steps,
        limit_val_batches=limit_val_batches,
        max_steps=1,
    )
    assert trainer.num_sanity_val_steps == num_sanity_val_steps

    with patch.object(
        trainer.fit_loop.epoch_loop.val_loop.epoch_loop,
        "evaluation_step",
        wraps=trainer.fit_loop.epoch_loop.val_loop.epoch_loop.evaluation_step,
    ) as mocked:
        val_dataloaders = model.val_dataloader__multiple_mixed_length()
        trainer.fit(model, val_dataloaders=val_dataloaders)

        assert mocked.call_count == sum(
            min(num_sanity_val_steps, num_batches) for num_batches in trainer.num_val_batches
        )


@pytest.mark.parametrize("limit_val_batches", [0.0, 1, 1.0, 0.3])
def test_num_sanity_val_steps_neg_one(tmpdir, limit_val_batches):
    """
    Test that `num_sanity_val_steps=-1` runs through all validation data once, and as many batches as
    limited by `limit_val_batches` Trainer argument.
    """
    model = EvalModelTemplate()
    model.validation_step = model.validation_step__multiple_dataloaders
    model.validation_epoch_end = model.validation_epoch_end__multiple_dataloaders
    trainer = Trainer(
        default_root_dir=tmpdir, num_sanity_val_steps=-1, limit_val_batches=limit_val_batches, max_steps=1
    )
    assert trainer.num_sanity_val_steps == float("inf")

    with patch.object(
        trainer.fit_loop.epoch_loop.val_loop.epoch_loop,
        "evaluation_step",
        wraps=trainer.fit_loop.epoch_loop.val_loop.epoch_loop.evaluation_step,
    ) as mocked:
        val_dataloaders = model.val_dataloader__multiple()
        trainer.fit(model, val_dataloaders=val_dataloaders)

        assert mocked.call_count == sum(trainer.num_val_batches)


@pytest.mark.parametrize(
    "trainer_kwargs,expected",
    [
        (
            dict(accelerator=None, gpus=None),
            dict(_distrib_type=None, _device_type=DeviceType.CPU, num_gpus=0, num_processes=1),
        ),
        (
            dict(accelerator="dp", gpus=None),
            dict(_distrib_type=None, _device_type=DeviceType.CPU, num_gpus=0, num_processes=1),
        ),
        (
            dict(accelerator="ddp", gpus=None),
            dict(_distrib_type=None, _device_type=DeviceType.CPU, num_gpus=0, num_processes=1),
        ),
        (
            dict(accelerator="ddp", num_processes=2, gpus=None),
            dict(_distrib_type=DistributedType.DDP, _device_type=DeviceType.CPU, num_gpus=0, num_processes=2),
        ),
        (
            dict(accelerator="ddp", num_nodes=2, gpus=None),
            dict(_distrib_type=DistributedType.DDP, _device_type=DeviceType.CPU, num_gpus=0, num_processes=1),
        ),
        (
            dict(accelerator="ddp_cpu", num_processes=2, gpus=None),
            dict(_distrib_type=DistributedType.DDP_SPAWN, _device_type=DeviceType.CPU, num_gpus=0, num_processes=2),
        ),
        (
            dict(accelerator="ddp2", gpus=None),
            dict(_distrib_type=None, _device_type=DeviceType.CPU, num_gpus=0, num_processes=1),
        ),
        (
            dict(accelerator=None, gpus=1),
            dict(_distrib_type=None, _device_type=DeviceType.GPU, num_gpus=1, num_processes=1),
        ),
        (
            dict(accelerator="dp", gpus=1),
            dict(_distrib_type=DistributedType.DP, _device_type=DeviceType.GPU, num_gpus=1, num_processes=1),
        ),
        (
            dict(accelerator="ddp", gpus=1),
            dict(_distrib_type=DistributedType.DDP, _device_type=DeviceType.GPU, num_gpus=1, num_processes=1),
        ),
        (
            dict(accelerator="ddp_cpu", num_processes=2, gpus=1),
            dict(_distrib_type=DistributedType.DDP_SPAWN, _device_type=DeviceType.CPU, num_gpus=0, num_processes=2),
        ),
        (
            dict(accelerator="ddp2", gpus=1),
            dict(_distrib_type=DistributedType.DDP2, _device_type=DeviceType.GPU, num_gpus=1, num_processes=1),
        ),
        (
            dict(accelerator=None, gpus=2),
            dict(_distrib_type=DistributedType.DDP_SPAWN, _device_type=DeviceType.GPU, num_gpus=2, num_processes=2),
        ),
        (
            dict(accelerator="dp", gpus=2),
            dict(_distrib_type=DistributedType.DP, _device_type=DeviceType.GPU, num_gpus=2, num_processes=1),
        ),
        (
            dict(accelerator="ddp", gpus=2),
            dict(_distrib_type=DistributedType.DDP, _device_type=DeviceType.GPU, num_gpus=2, num_processes=2),
        ),
        (
            dict(accelerator="ddp2", gpus=2),
            dict(_distrib_type=DistributedType.DDP2, _device_type=DeviceType.GPU, num_gpus=2, num_processes=1),
        ),
        (
            dict(accelerator="ddp2", num_processes=2, gpus=None),
            dict(_distrib_type=DistributedType.DDP, _device_type=DeviceType.CPU, num_gpus=0, num_processes=2),
        ),
        (
            dict(accelerator="dp", num_processes=2, gpus=None),
            dict(_distrib_type=DistributedType.DDP, _device_type=DeviceType.CPU, num_gpus=0, num_processes=2),
        ),
    ],
)
def test_trainer_config(trainer_kwargs, expected, monkeypatch):
    if trainer_kwargs["gpus"] is not None:
        monkeypatch.setattr(torch.cuda, "is_available", lambda: True)
        monkeypatch.setattr(torch.cuda, "device_count", lambda: trainer_kwargs["gpus"])
    trainer = Trainer(**trainer_kwargs)
    assert len(expected) == 4
    for k, v in expected.items():
        assert getattr(trainer, k) == v, f"Failed {k}: {v}"


def test_trainer_subclassing():
    model = EvalModelTemplate()

    # First way of pulling out args from signature is to list them
    class TrainerSubclass(Trainer):
        def __init__(self, custom_arg, *args, custom_kwarg="test", **kwargs):
            super().__init__(*args, **kwargs)
            self.custom_arg = custom_arg
            self.custom_kwarg = custom_kwarg

    trainer = TrainerSubclass(123, custom_kwarg="custom", fast_dev_run=True)
    trainer.fit(model)
    assert trainer.state.finished, f"Training failed with {trainer.state}"
    assert trainer.custom_arg == 123
    assert trainer.custom_kwarg == "custom"
    assert trainer.fast_dev_run

    # Second way is to pop from the dict
    # It's a special case because Trainer does not have any positional args
    class TrainerSubclass(Trainer):
        def __init__(self, **kwargs):
            self.custom_arg = kwargs.pop("custom_arg", 0)
            self.custom_kwarg = kwargs.pop("custom_kwarg", "test")
            super().__init__(**kwargs)

    trainer = TrainerSubclass(custom_kwarg="custom", fast_dev_run=True)
    trainer.fit(model)
    assert trainer.state.finished, f"Training failed with {trainer.state}"
    assert trainer.custom_kwarg == "custom"
    assert trainer.fast_dev_run

    # when we pass in an unknown arg, the base class should complain
    with pytest.raises(TypeError, match=r"__init__\(\) got an unexpected keyword argument 'abcdefg'"):
        TrainerSubclass(abcdefg="unknown_arg")


@pytest.mark.parametrize(
    "trainer_params", [OmegaConf.create(dict(max_epochs=1, gpus=1)), OmegaConf.create(dict(max_epochs=1, gpus=[0]))]
)
@RunIf(min_gpus=1)
def test_trainer_omegaconf(trainer_params):
    Trainer(**trainer_params)


def test_trainer_pickle(tmpdir):
    trainer = Trainer(max_epochs=1, default_root_dir=tmpdir)
    pickle.dumps(trainer)
    cloudpickle.dumps(trainer)


@pytest.mark.parametrize("stage", ("fit", "validate", "test"))
def test_trainer_setup_call(tmpdir, stage):
    """Test setup call gets the correct stage"""

    class CurrentModel(BoringModel):
        def setup(self, stage):
            self.stage = stage

    class CurrentCallback(Callback):
        def setup(self, trainer, model, stage):
            assert model is not None
            self.stage = stage

    model = CurrentModel()
    callback = CurrentCallback()
    trainer = Trainer(default_root_dir=tmpdir, max_epochs=1, checkpoint_callback=False, callbacks=[callback])

    if stage == "fit":
        trainer.fit(model)
    elif stage == "validate":
        trainer.validate(model)
    else:
        trainer.test(model)

    assert callback.stage == stage
    assert model.stage == stage


@pytest.mark.parametrize("train_batches, max_steps, log_interval", [(10, 10, 1), (3, 10, 1), (3, 10, 5)])
@patch("pytorch_lightning.loggers.tensorboard.TensorBoardLogger.log_metrics")
def test_log_every_n_steps(log_metrics_mock, tmpdir, train_batches, max_steps, log_interval):
    class TestModel(BoringModel):
        def training_step(self, *args, **kwargs):
            self.log("foo", -1)
            return super().training_step(*args, **kwargs)

    model = TestModel()
    trainer = Trainer(
        default_root_dir=tmpdir,
        log_every_n_steps=log_interval,
        flush_logs_every_n_steps=log_interval,
        limit_train_batches=train_batches,
        limit_val_batches=0,
        max_steps=max_steps,
    )
    trainer.fit(model)
    expected_calls = [call(metrics=ANY, step=s) for s in range(log_interval - 1, max_steps, log_interval)]
    log_metrics_mock.assert_has_calls(expected_calls)


class TestLightningDataModule(LightningDataModule):
    def __init__(self, dataloaders):
        super().__init__()
        self._dataloaders = dataloaders

    def test_dataloader(self):
        return self._dataloaders

    def predict_dataloader(self):
        return self._dataloaders


class CustomPredictionWriter(BasePredictionWriter):

    write_on_batch_end_called = False
    write_on_epoch_end_called = False

    def __init__(self, output_dir: str, *args, **kwargs):
        super().__init__(*args, **kwargs)
        self.output_dir = output_dir

    def write_on_batch_end(self, trainer, pl_module, prediction, batch_indices, *args, **kwargs):
        assert prediction.shape == torch.Size([1, 2])
        if trainer.accelerator_connector.is_distributed:
            assert len(batch_indices) == 1
        else:
            assert batch_indices is None
        self.write_on_batch_end_called = True

    def write_on_epoch_end(self, trainer, pl_module, predictions, batch_indices):
        expected = 1 if trainer.accelerator_connector.is_distributed else 2
        assert len(predictions) == 2
        assert len(predictions[0]) == expected
        if trainer.accelerator_connector.is_distributed:
            assert len(batch_indices) == 2
            assert len(batch_indices[0]) == expected
        else:
            assert batch_indices is None
        self.write_on_epoch_end_called = True

    def on_predict_epoch_end(self, trainer, pl_module, outputs):
        if trainer.accelerator_connector.is_distributed:
            for idx in range(2):
                assert isinstance(trainer.predict_dataloaders[idx].batch_sampler.sampler, UnrepeatedDistributedSampler)
                assert isinstance(trainer.predict_dataloaders[idx].batch_sampler, IndexBatchSamplerWrapper)
        super().on_predict_epoch_end(trainer, pl_module, outputs)


def predict(
    tmpdir, accelerator, gpus, num_processes, model=None, plugins=None, datamodule=True, pbrr=None, use_callbacks=True
):
    dataloaders = [torch.utils.data.DataLoader(RandomDataset(32, 2)), torch.utils.data.DataLoader(RandomDataset(32, 2))]

    model = model or BoringModel()
    dm = TestLightningDataModule(dataloaders)

    cb = CustomPredictionWriter(tmpdir, write_interval="batch")
    cb_1 = CustomPredictionWriter(tmpdir, write_interval="epoch")

    trainer = Trainer(
        default_root_dir=tmpdir,
        max_epochs=1,
        log_every_n_steps=1,
        weights_summary=None,
        accelerator=accelerator,
        gpus=gpus,
        num_processes=num_processes,
        plugins=plugins,
        progress_bar_refresh_rate=pbrr,
        callbacks=[cb, cb_1] if use_callbacks else [],
    )
    if accelerator == "ddp_spawn":
        with pytest.raises(MisconfigurationException):
            trainer.predict(model, datamodule=dm, return_predictions=True)

    if datamodule:
        results = trainer.predict(model, datamodule=dm)
    else:
        results = trainer.predict(model, dataloaders=dataloaders)

    if not isinstance(trainer.training_type_plugin, DDPSpawnPlugin):
        if use_callbacks:
            assert cb.write_on_batch_end_called
            assert not cb.write_on_epoch_end_called

            assert not cb_1.write_on_batch_end_called
            assert cb_1.write_on_epoch_end_called

        num_samples = 1 if accelerator == "ddp" else 2
        assert len(results) == 2
        assert len(results[0]) == num_samples
        assert results[0][0].shape == torch.Size([1, 2])


def test_trainer_predict_no_return(tmpdir):
    """
    Test trainer.predict warns when nothing is returned
    """

    class CustomBoringModel(BoringModel):
        def predict_step(self, batch, batch_idx, dataloader_idx=None):
            if (batch_idx + 1) % 2 == 0:
                return

            return super().predict_step(batch, batch_idx, dataloader_idx)

    with pytest.warns(UserWarning, match="predict returned None"):
        predict(tmpdir, None, None, 1, model=CustomBoringModel(), use_callbacks=False)


def test_trainer_predict_grad(tmpdir):
    class CustomBoringModel(BoringModel):
        def predict_step(self, batch, batch_idx, dataloader_idx=None):
            assert batch.expand_as(batch).grad_fn is None
            return super().predict_step(batch, batch_idx, dataloader_idx)

    predict(tmpdir, None, None, 1, model=CustomBoringModel(), use_callbacks=False)

    x = torch.zeros(1, requires_grad=True)
    assert x.expand_as(x).grad_fn is not None


@pytest.mark.parametrize("progress_bar_refresh_rate", [0, 5, None])
@pytest.mark.parametrize("datamodule", [False, True])
def test_trainer_predict_cpu(tmpdir, datamodule, progress_bar_refresh_rate):
    predict(tmpdir, None, None, 1, datamodule=datamodule, pbrr=progress_bar_refresh_rate)


@RunIf(min_gpus=2, special=True)
@pytest.mark.parametrize("num_gpus", [1, 2])
def test_trainer_predict_dp(tmpdir, num_gpus):
    predict(tmpdir, "dp", num_gpus, None)


@RunIf(min_gpus=2, special=True, fairscale=True)
def test_trainer_predict_ddp(tmpdir):
    predict(tmpdir, "ddp", 2, None)


@RunIf(min_gpus=2, skip_windows=True, special=True)
def test_trainer_predict_ddp_spawn(tmpdir):
    predict(tmpdir, "ddp_spawn", 2, None)


@RunIf(min_gpus=2, special=True)
def test_trainer_predict_1_gpu(tmpdir):
    predict(tmpdir, None, 1, None)


@RunIf(skip_windows=True)
def test_trainer_predict_ddp_cpu(tmpdir):
    predict(tmpdir, "ddp_cpu", 0, 2)


@patch("torch.cuda.device_count", return_value=2)
@patch("torch.cuda.is_available", return_value=True)
def test_spawn_predict_return_predictions(*_):
    """
    Test that `return_predictions=True` raise a MisconfigurationException with spawn training type plugins.
    """
    model = BoringModel()

    def run(expected_plugin, **trainer_kwargs):
        trainer = Trainer(**trainer_kwargs, fast_dev_run=True)
        assert isinstance(trainer.training_type_plugin, expected_plugin)
        with pytest.raises(MisconfigurationException, match="`return_predictions` should be set to `False`"):
            trainer.predict(model, dataloaders=model.train_dataloader(), return_predictions=True)

    run(DDPSpawnPlugin, accelerator="ddp_spawn", gpus=2)
    run(DDPSpawnPlugin, accelerator="ddp_cpu", num_processes=2)


@pytest.mark.parametrize("return_predictions", [None, False, True])
@pytest.mark.parametrize("precision", [32, 64])
def test_predict_return_predictions_cpu(return_predictions, precision, tmpdir):
    """
    Test that `return_predictions=True`.
    """
    seed_everything(42)
    model = BoringModel()

    trainer = Trainer(default_root_dir=tmpdir, fast_dev_run=True, precision=precision)
    preds = trainer.predict(model, dataloaders=model.train_dataloader(), return_predictions=return_predictions)
    if return_predictions or return_predictions is None:
        assert len(preds) == 1
        assert preds[0].shape == torch.Size([1, 2])
        assert preds[0].dtype == (torch.float64 if precision == 64 else torch.float32)


@pytest.mark.parametrize(
    ["limit_train_batches", "global_step", "num_training_batches", "current_epoch", "should_train"],
    [(0.2, 0, 0, 0, False), (0.5, 10, 2, 4, True)],
)
def test_disabled_training_for_insufficient_limit_train_batches(
    tmpdir, limit_train_batches, global_step, num_training_batches, current_epoch, should_train
):
    """
    Verify when `limit_train_batches` is float & between [0.0, 1.0] and
    `int(self.num_training_batches * self.limit_train_batches) == 0`, the training loop is disabled.
    """

    class CurrentModel(BoringModel):

        training_step_invoked = False
        training_epoch_end_invoked = False

        def training_step(self, *args, **kwargs):
            self.training_step_invoked = True
            return super().training_step(*args, **kwargs)

        def training_epoch_end(self, *args, **kwargs):
            self.training_epoch_end_invoked = True
            return super().training_epoch_end(*args, **kwargs)

    dataset_len = 100
    batch_size = 25

    train = RandomDataset(32, length=dataset_len)
    train_loader = DataLoader(train, batch_size=batch_size)

    model = CurrentModel()

    trainer = Trainer(default_root_dir=tmpdir, max_epochs=5, limit_train_batches=limit_train_batches)
    trainer.fit(model, train_loader)

    params_string = f"""`limit_train_batches={limit_train_batches}`, `dataset_len={dataset_len}`
                        & `batch_size={batch_size}` as
                        `num_training_batches={num_training_batches}`"""
    if should_train:
        error_string = f"should run with {params_string}"
    else:
        error_string = f"should not run with {params_string}"

    assert trainer.state.finished, f"Training failed with {trainer.state}"
    assert trainer.global_step == global_step
    assert trainer.num_training_batches == num_training_batches
    assert trainer.current_epoch == current_epoch
    assert model.training_step_invoked == should_train, f"`training_step` {error_string}"
    assert model.training_epoch_end_invoked == should_train, f"`training_epoch_end` {error_string}"


@pytest.mark.parametrize(["max_steps", "max_epochs", "global_step"], [(10, 5, 10), (20, None, 20)])
def test_repeated_fit_calls_with_max_epochs_and_steps(tmpdir, max_steps, max_epochs, global_step):
    """
    Ensure that the training loop is bound by `max_steps` and
    `max_epochs` for repeated calls of `trainer.fit`, and
    disabled if the limit is reached
    """

    dataset_len = 200
    batch_size = 10

    train_data = DataLoader(RandomDataset(32, dataset_len), batch_size=batch_size)

    model = BoringModel()

    trainer = Trainer(default_root_dir=tmpdir, max_steps=max_steps, max_epochs=max_epochs)
    trainer.fit(model, train_data)
    assert trainer.global_step == global_step
    trainer.fit(model, train_data)
    assert trainer.global_step == global_step


def test_trainer_access_in_configure_optimizers(tmpdir):
    """
    Verify that the configure optimizer function can reference the trainer.
    """

    class TestModel(BoringModel):
        def configure_optimizers(self):
            assert self.trainer is not None, "Expect to have access to the trainer within `configure_optimizers`"

    train_data = torch.utils.data.DataLoader(RandomDataset(32, 64))

    model = TestModel()
    trainer = Trainer(default_root_dir=tmpdir, fast_dev_run=True)
    trainer.fit(model, train_data)


@RunIf(min_gpus=1)
def test_setup_hook_move_to_device_correctly(tmpdir):
    """
    Verify that if a user defines a layer in the setup hook function, this is moved to the correct device.
    """

    class TestModel(BoringModel):
        def setup(self, stage: str) -> None:
            self.new_layer = torch.nn.Linear(2, 2)

        def training_step(self, batch, batch_idx):
            output = self.layer(batch)
            # will crash if not moved to correct device
            output = self.new_layer(output)
            loss = self.loss(batch, output)
            return {"loss": loss}

    # fake data
    train_data = torch.utils.data.DataLoader(RandomDataset(32, 64))

    # model
    model = TestModel()
    trainer = Trainer(default_root_dir=tmpdir, fast_dev_run=True, gpus=1)
    trainer.fit(model, train_data)


def test_train_loop_system(tmpdir):
    """
    Test the following methods are called in the order in automatic optimization.
    1. optimizer.step (skip when gradient accumulation)
    2. model.training_step
    3. optimizer.zero_grad (run when the first batch of gradient accumulation)
    4. model.backward

    Note that the order is NOT `training_step`->`zero_grad`->`backward`->`step`.
    This is because `optimizer.step(closure)` calls `closure()` which then calls
    the three remaining methods `training_step`, `zero_grad` and `backward` inside.
    """
    called_methods = []

    trainer_options = dict(
        default_root_dir=tmpdir,
        max_epochs=1,
        limit_train_batches=5,
        limit_val_batches=1,
        limit_test_batches=1,
        progress_bar_refresh_rate=0,
    )

    class TestOptimizer(SGD):
        def step(self, *args, **kwargs):
            called_methods.append("step")
            return super().step(*args, **kwargs)

        def zero_grad(self, *args, **kwargs):
            called_methods.append("zero_grad")
            return super().zero_grad(*args, **kwargs)

    class TestModel(BoringModel):
        def configure_optimizers(self):
            return TestOptimizer(self.parameters(), lr=0.1)

        def training_step(self, *args, **kwargs):
            called_methods.append("training_step")
            return super().training_step(*args, **kwargs)

        def backward(self, *args, **kwargs):
            called_methods.append("backward")
            return super().backward(*args, **kwargs)

    model = TestModel()
    trainer = Trainer(**trainer_options)

    # No methods are called yet.
    assert called_methods == []

    trainer.fit(model)
    assert called_methods == ["step", "training_step", "zero_grad", "backward"] * trainer.limit_train_batches

    called_methods.clear()
    trainer = Trainer(**trainer_options, accumulate_grad_batches=3)

    # No methods are called yet.
    assert called_methods == []

    trainer.fit(model)
    assert called_methods == [
        # 0
        "training_step",
        "zero_grad",
        "backward",
        # 1
        "training_step",
        "backward",
        # 2
        "step",
        "training_step",
        "backward",
        # 3
        "training_step",
        "zero_grad",
        "backward",
        # 4
        "step",
        "training_step",
        "backward",
    ]


def test_init_optimizers_resets_lightning_optimizers(tmpdir):
    """Test that the Trainer resets the `lightning_optimizers` list everytime new optimizers get initialized."""

    def compare_optimizers():
        assert trainer.lightning_optimizers[0].optimizer is trainer.optimizers[0]

    model = BoringModel()
    model.lr = 0.2
    trainer = Trainer(default_root_dir=tmpdir, max_epochs=1, auto_lr_find=True)

    trainer.tune(model)
    compare_optimizers()

    trainer.fit(model)
    compare_optimizers()

    trainer.fit_loop.max_epochs = 2  # simulate multiple fit calls
    trainer.fit(model)
    compare_optimizers()


def test_check_val_every_n_epoch_exception(tmpdir):

    with pytest.raises(MisconfigurationException, match="should be an integer."):
        Trainer(default_root_dir=tmpdir, max_epochs=1, check_val_every_n_epoch=1.2)


def test_trainer_attach_data_pipeline_to_model(tmpdir):
    class DataPipeline:

        pass

    class TestDataModule(LightningDataModule):

        data_pipeline = DataPipeline()

        def train_dataloader(self):
            return DataLoader(RandomDataset(32, 64))

        def val_dataloader(self):
            return DataLoader(RandomDataset(32, 64))

        def test_dataloader(self):
            return DataLoader(RandomDataset(32, 64))

    class TestCallback(Callback):
        def on_fit_start(self, trainer, pl_module: LightningModule) -> None:
            """Called when fit begins"""
            assert isinstance(pl_module.data_pipeline, DataPipeline)

    model = BoringModel()
    dm = TestDataModule()

    trainer = Trainer(default_root_dir=tmpdir, max_epochs=1, callbacks=[TestCallback()])
    trainer.fit(model, datamodule=dm)


def test_exception_when_testing_or_validating_with_fast_dev_run(tmpdir):
    trainer = Trainer(default_root_dir=tmpdir, fast_dev_run=True)
    model = BoringModel()
    trainer.fit(model)

    with pytest.raises(MisconfigurationException, match=r"\.validate\(\)` with `fast_dev_run=True"):
        trainer.validate()
    with pytest.raises(MisconfigurationException, match=r"\.test\(\)` with `fast_dev_run=True"):
        trainer.test()


class TrainerStagesModel(BoringModel):
    def on_train_start(self) -> None:
        assert self.trainer.model.training
        assert self.training

    def on_validation_start(self) -> None:
        assert not self.trainer.model.training
        assert not self.training

    def on_test_start(self) -> None:
        assert not self.trainer.model.training
        assert not self.training

    def on_predict_start(self) -> None:
        assert not self.trainer.model.training
        assert not self.training


@pytest.mark.parametrize(
    "accelerator,num_processes", [(None, 1), pytest.param("ddp_cpu", 2, marks=RunIf(skip_windows=True))]
)
def test_model_in_correct_mode_during_stages(tmpdir, accelerator, num_processes):
    model = TrainerStagesModel()
    trainer = Trainer(default_root_dir=tmpdir, accelerator=accelerator, num_processes=num_processes, fast_dev_run=True)
    trainer.fit(model)
    trainer.validate(model)
    trainer.test(model)
    trainer.predict(model, model.val_dataloader())


class TestDummyModelForCheckpoint(BoringModel):
    def validation_step(self, batch, batch_idx):
        output = self.layer(batch)
        loss = self.loss(batch, output)
        self.log("x", loss)

    def validation_epoch_end(self, outputs) -> None:
        pass


@RunIf(skip_windows=True)
def test_fit_test_synchronization(tmpdir):
    """Test that the trainer synchronizes processes before returning control back to the caller."""
    tutils.set_random_master_port()
    model = TestDummyModelForCheckpoint()
    checkpoint = ModelCheckpoint(dirpath=tmpdir, monitor="x", mode="min", save_top_k=1)
    trainer = Trainer(
        default_root_dir=tmpdir, max_epochs=2, accelerator="ddp_cpu", num_processes=2, callbacks=[checkpoint]
    )
    trainer.fit(model)
    assert os.path.exists(checkpoint.best_model_path), f"Could not find checkpoint at rank {trainer.global_rank}"
    trainer.test()


class CustomCallbackOnLoadCheckpoint(Callback):
    def on_save_checkpoint(self, trainer, pl_module, checkpoint) -> dict:
        return {"a": None}


def test_on_load_checkpoint_missing_callbacks(tmpdir):
    """Test a warning appears when callbacks in the checkpoint don't match callbacks provided when resuming."""

    model = BoringModel()
    chk = ModelCheckpoint(dirpath=tmpdir, save_last=True)

    trainer = Trainer(default_root_dir=tmpdir, max_epochs=3, callbacks=[chk, CustomCallbackOnLoadCheckpoint()])
    trainer.fit(model)

    trainer = Trainer(
        default_root_dir=tmpdir, max_epochs=5, resume_from_checkpoint=chk.last_model_path, progress_bar_refresh_rate=1
    )
    with pytest.warns(UserWarning, match="CustomCallbackOnLoadCheckpoint"):
        trainer.fit(model)


def test_module_current_fx_attributes_reset(tmpdir):
    """Ensure that lightning module's attributes related to current fx are reset at the end of execution."""
    model = BoringModel()
    trainer = Trainer(default_root_dir=tmpdir, fast_dev_run=1, checkpoint_callback=False, logger=False)

    trainer.fit(model)
    assert model._current_fx_name is None
    assert model._current_dataloader_idx is None

    trainer.test(model)
    assert model._current_fx_name is None
    assert model._current_dataloader_idx is None


def test_exception_when_lightning_module_is_not_set_on_trainer():
    trainer = Trainer()

    with pytest.raises(MisconfigurationException, match=r"`model` must be provided.*validate"):
        trainer.validate()
    with pytest.raises(MisconfigurationException, match=r"`model` must be provided.*test"):
        trainer.test()
    with pytest.raises(MisconfigurationException, match=r"`model` must be provided.*predict"):
        trainer.predict()


@RunIf(min_gpus=2, special=True)
def test_ddp_terminate_when_deadlock_is_detected(tmpdir):
    """Test that DDP kills the remaining processes when only one rank is throwing an exception."""

    class CustomException(Exception):
        pass

    class TestModel(BoringModel):
        def training_step(self, batch, batch_idx):
            if batch_idx == 1 and self.trainer.is_global_zero:
                # rank 0: raises an exception
                # rank 1: continues training but will hang on the next barrier in the training loop
                raise CustomException
            return super().training_step(batch, batch_idx)

    model = TestModel()

    trainer = Trainer(
        default_root_dir=tmpdir, max_epochs=1, limit_train_batches=5, num_sanity_val_steps=0, gpus=2, accelerator="ddp"
    )

    # simulate random failure in training_step on rank 0
    with pytest.raises(DeadlockDetectedException, match="CustomException"):
        trainer.fit(model)


@RunIf(min_gpus=1)
def test_multiple_trainer_constant_memory_allocated(tmpdir):
    """
    This tests ensures calling the trainer several times reset the memory back to 0.
    """

    class TestModel(BoringModel):
        def training_step(self, batch, batch_idx):
            loss = super().training_step(batch, batch_idx)
            self.log("train_loss", loss["loss"])
            return loss

        def configure_optimizers(self):
            return torch.optim.Adam(self.layer.parameters(), lr=0.1)

    class Check(Callback):
        def on_epoch_start(self, trainer, *_):
            assert isinstance(trainer.training_type_plugin.model, DistributedDataParallel)

    def current_memory():
        # before measuring the memory force release any leftover allocations, including CUDA tensors
        gc.collect()
        return torch.cuda.memory_allocated(0)

    initial = current_memory()

    model = TestModel()
    trainer_kwargs = dict(
        default_root_dir=tmpdir,
        fast_dev_run=True,
        gpus=1,
        accelerator="ddp",
        progress_bar_refresh_rate=0,
        callbacks=Check(),
    )
    trainer = Trainer(**trainer_kwargs)
    trainer.fit(model)

    assert trainer.training_type_plugin.model is model
    assert list(trainer.optimizers[0].state.values())[0]["exp_avg_sq"].device == torch.device("cpu")
    assert trainer.callback_metrics["train_loss"].device == torch.device("cpu")

    assert current_memory() <= initial

    deepcopy(trainer)

    assert current_memory() <= initial

    trainer_2 = Trainer(**trainer_kwargs)
    trainer_2.fit(model)

<<<<<<< HEAD
    # before measuring the memory force release any leftover allocations, including CUDA tensors
    gc.collect()
    memory_3 = torch.cuda.memory_allocated(0)
    assert memory_3 == initial


class TrainerStagesErrorsModel(BoringModel):
    def on_train_start(self) -> None:
        raise Exception("Error during train")

    def on_validation_start(self) -> None:
        raise Exception("Error during validation")

    def on_test_start(self) -> None:
        raise Exception("Error during test")

    def on_predict_start(self) -> None:
        raise Exception("Error during predict")


@pytest.mark.parametrize(
    "accelerator,num_processes",
    [
        (None, 1),
        pytest.param("ddp_cpu", 2, marks=RunIf(skip_windows=True)),
    ],
)
def test_error_handling_all_stages(tmpdir, accelerator, num_processes):
    model = TrainerStagesErrorsModel()
    trainer = Trainer(default_root_dir=tmpdir, accelerator=accelerator, num_processes=num_processes, fast_dev_run=True)
    with pytest.raises(Exception, match=r"Error during train"), patch("pytorch_lightning.Trainer._on_exception"):
        trainer.fit(model)
    with pytest.raises(Exception, match=r"Error during validation"), patch("pytorch_lightning.Trainer._on_exception"):
        trainer.validate(model)
    with pytest.raises(Exception, match=r"Error during test"), patch("pytorch_lightning.Trainer._on_exception"):
        trainer.test(model)
    with pytest.raises(Exception, match=r"Error during predict"), patch("pytorch_lightning.Trainer._on_exception"):
        trainer.predict(model, model.val_dataloader(), return_predictions=False)
=======
    assert current_memory() <= initial
>>>>>>> 522df2b8
<|MERGE_RESOLUTION|>--- conflicted
+++ resolved
@@ -1833,11 +1833,7 @@
     trainer_2 = Trainer(**trainer_kwargs)
     trainer_2.fit(model)
 
-<<<<<<< HEAD
-    # before measuring the memory force release any leftover allocations, including CUDA tensors
-    gc.collect()
-    memory_3 = torch.cuda.memory_allocated(0)
-    assert memory_3 == initial
+    assert current_memory() <= initial
 
 
 class TrainerStagesErrorsModel(BoringModel):
@@ -1871,7 +1867,4 @@
     with pytest.raises(Exception, match=r"Error during test"), patch("pytorch_lightning.Trainer._on_exception"):
         trainer.test(model)
     with pytest.raises(Exception, match=r"Error during predict"), patch("pytorch_lightning.Trainer._on_exception"):
-        trainer.predict(model, model.val_dataloader(), return_predictions=False)
-=======
-    assert current_memory() <= initial
->>>>>>> 522df2b8
+        trainer.predict(model, model.val_dataloader(), return_predictions=False)